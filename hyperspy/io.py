--- conflicted
+++ resolved
@@ -29,13 +29,8 @@
 import hyperspy.misc.io.tools
 from hyperspy.io_plugins import io_plugins, default_write_ext
 
-<<<<<<< HEAD
 _logger = logging.getLogger(__name__)
 
-=======
-# TODO: remove in v1.0
-BAN_DEPRECATED = False
->>>>>>> 9fe04d03
 
 def load(filenames=None,
          record_by=None,
@@ -328,7 +323,6 @@
     """
     import hyperspy.signals
     from hyperspy.signal import BaseSignal
-    from hyperspy.signals import Signal
     if record_by and record_by not in ["image", "spectrum"]:
         raise ValueError("record_by must be one of: None, empty string, "
                          "\"image\" or \"spectrum\"")
@@ -338,15 +332,6 @@
 
     signals = hyperspy.misc.utils.find_subclasses(hyperspy.signals, BaseSignal)
     signals['Signal'] = Signal
-    # This removal is only for 0.8.5 and will be removed in 1.0.0 when Spectrum
-    # and Image are deprecated.
-    if BAN_DEPRECATED:
-        del signals["Spectrum"]
-        del signals["Image"]
-    else:
-        del signals["Signal1D"]
-        del signals["Signal2D"]
-    del signals["BaseSignal"]
 
     if signal_origin == "experiment":
         signal_origin = ""
