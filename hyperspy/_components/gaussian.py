--- conflicted
+++ resolved
@@ -153,17 +153,10 @@
         --------
 
         >>> g = hs.model.components.Gaussian()
-<<<<<<< HEAD
         >>> x = np.arange(-10, 10, 0.01)
         >>> data = np.zeros((32, 32, 2000))
         >>> data[:] = g.function(x).reshape((1, 1, 2000))
-        >>> s = hs.signals.Spectrum(data)
-=======
-        >>> x = np.arange(-10,10, 0.01)
-        >>> data = np.zeros((32,32,2000))
-        >>> data[:] = g.function(x).reshape((1,1,2000))
         >>> s = hs.signals.Signal1D(data)
->>>>>>> 9fe04d03
         >>> s.axes_manager._axes[-1].offset = -10
         >>> s.axes_manager._axes[-1].scale = 0.01
         >>> g.estimate_parameters(s, -10, 10, False)
