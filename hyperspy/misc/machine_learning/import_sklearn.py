--- conflicted
+++ resolved
@@ -1,8 +1,3 @@
-<<<<<<< HEAD
-"""Import sklearn if installed API changes in 0.12:
-The old scikits.learn package has disappeared;
-all code should import from sklearn instead, which was introduced in 0.9.
-=======
 # -*- coding: utf-8 -*-
 # Copyright 2007-2020 The HyperSpy developers
 #
@@ -21,9 +16,8 @@
 # You should have received a copy of the GNU General Public License
 # along with  HyperSpy.  If not, see <http://www.gnu.org/licenses/>.
 
-"""Import sklearn, fast_svd and randomized_svd from scikits-learn
-with support for multiple versions
->>>>>>> dbb9821d
+"""
+Import sklearn, fast_svd and randomized_svd from scikits-learn
 
 """
 
