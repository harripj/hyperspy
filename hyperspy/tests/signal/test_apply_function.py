import mock

import numpy as np
from scipy.ndimage import rotate, gaussian_filter, gaussian_filter1d
import nose.tools as nt

import hyperspy.api as hs


class TestImage:

    def setup(self):
        self.im = hs.signals.Signal2D(np.arange(0., 18).reshape((2, 3, 3)))

    def test_constant_sigma(self):
        im = self.im
        im.map(gaussian_filter, sigma=1, show_progressbar=None)
        nt.assert_true(np.allclose(im.data, np.array(
            [[[1.68829507, 2.2662213, 2.84414753],
              [3.42207377, 4., 4.57792623],
              [5.15585247, 5.7337787, 6.31170493]],

             [[10.68829507, 11.2662213, 11.84414753],
              [12.42207377, 13., 13.57792623],
              [14.15585247, 14.7337787, 15.31170493]]])))

    def test_constant_sigma_navdim0(self):
        im = self.im.inav[0]
        im.map(gaussian_filter, sigma=1, show_progressbar=None)
        nt.assert_true(np.allclose(im.data, np.array(
            [[1.68829507, 2.2662213, 2.84414753],
             [3.42207377, 4., 4.57792623],
             [5.15585247, 5.7337787, 6.31170493]])))

    def test_variable_sigma(self):
        im = self.im
<<<<<<< HEAD
# Here sigmas have to be floats because the fix for https://github.com/numpy/numpy/issues/2951 has not
# propagated yet to the conda environments
        sigmas = hs.signals.Signal(np.array([0., 1.]))

=======
        sigmas = hs.signals.BaseSignal(np.array([0., 1.]))
>>>>>>> 9fe04d03
        sigmas.axes_manager.set_signal_dimension(0)
        im.map(gaussian_filter,
               sigma=sigmas, show_progressbar=None)
        nt.assert_true(np.allclose(im.data, np.array(
            [[[0., 1., 2.],
                [3., 4., 5.],
                [6., 7., 8.]],

             [[10.68829507, 11.2662213, 11.84414753],
              [12.42207377, 13., 13.57792623],
              [14.15585247, 14.7337787, 15.31170493]]])))

    def test_axes_argument(self):
        im = self.im
        im.map(rotate, angle=45, reshape=False, show_progressbar=None)
        nt.assert_true(np.allclose(im.data, np.array(
            [[[0., 2.23223305, 0.],
              [0.46446609, 4., 7.53553391],
              [0., 5.76776695, 0.]],

             [[0., 11.23223305, 0.],
              [9.46446609, 13., 16.53553391],
              [0., 14.76776695, 0.]]])))


class TestSignal1D:

    def setup(self):
        self.s = hs.signals.Signal1D(np.arange(0., 6).reshape((2, 3)))

    def test_constant_sigma(self):
        s = self.s
        m = mock.Mock()
        s.events.data_changed.connect(m.data_changed)
        s.map(gaussian_filter1d, sigma=1, show_progressbar=None)
        nt.assert_true(np.allclose(s.data, np.array(
            ([[0.42207377, 1., 1.57792623],
              [3.42207377, 4., 4.57792623]]))))
        nt.assert_true(m.data_changed.called)<|MERGE_RESOLUTION|>--- conflicted
+++ resolved
@@ -34,14 +34,10 @@
 
     def test_variable_sigma(self):
         im = self.im
-<<<<<<< HEAD
 # Here sigmas have to be floats because the fix for https://github.com/numpy/numpy/issues/2951 has not
 # propagated yet to the conda environments
         sigmas = hs.signals.Signal(np.array([0., 1.]))
 
-=======
-        sigmas = hs.signals.BaseSignal(np.array([0., 1.]))
->>>>>>> 9fe04d03
         sigmas.axes_manager.set_signal_dimension(0)
         im.map(gaussian_filter,
                sigma=sigmas, show_progressbar=None)
