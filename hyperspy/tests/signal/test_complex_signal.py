# -*- coding: utf-8 -*-
# Copyright 2007-2016 The HyperSpy developers
#
# This file is part of  HyperSpy.
#
#  HyperSpy is free software: you can redistribute it and/or modify
# it under the terms of the GNU General Public License as published by
# the Free Software Foundation, either version 3 of the License, or
# (at your option) any later version.
#
#  HyperSpy is distributed in the hope that it will be useful,
# but WITHOUT ANY WARRANTY; without even the implied warranty of
# MERCHANTABILITY or FITNESS FOR A PARTICULAR PURPOSE.  See the
# GNU General Public License for more details.
#
# You should have received a copy of the GNU General Public License
# along with  HyperSpy.  If not, see <http://www.gnu.org/licenses/>.


import numpy as np
import numpy.testing as nt
from numpy.testing import assert_allclose
import pytest

import hyperspy.api as hs
from hyperspy.decorators import lazifyTestClass


@lazifyTestClass
class TestComplexProperties:

    real_ref = np.arange(9).reshape((3, 3))
    imag_ref = np.arange(9).reshape((3, 3)) + 9
    comp_ref = real_ref + 1j * imag_ref
    phase_ref = np.angle(comp_ref)
    amplitude_ref = np.abs(comp_ref)

    def setup_method(self, method):
        test = self.real_ref + 1j * self.imag_ref
        self.s = hs.signals.ComplexSignal(test)
        self.s.axes_manager.set_signal_dimension(1)

    def test_get_real(self):
        assert_allclose(self.s.real.data, self.real_ref)

    def test_set_real(self):
        real = np.random.random((3, 3))
        self.s.real = real
        assert_allclose(self.s.real.data, real)

    def test_get_imag(self):
        assert_allclose(self.s.imag.data, self.imag_ref)

    def test_set_imag(self):
        imag = np.random.random((3, 3))
        self.s.imag = imag
        assert_allclose(self.s.imag.data, imag)

    def test_get_amplitude(self):
        assert_allclose(self.s.amplitude.data, self.amplitude_ref)

    def test_set_amplitude(self):
        amplitude = np.random.random((3, 3))
        self.s.amplitude = amplitude
        assert_allclose(self.s.amplitude, amplitude)

    def test_get_phase(self):
        assert_allclose(self.s.phase.data, self.phase_ref)

    def test_set_phase(self):
        phase = np.random.random((3, 3))
        self.s.phase = phase
        assert_allclose(self.s.phase, phase)

    def test_angle(self):
        assert_allclose(self.s.angle(deg=False), self.phase_ref)
        assert_allclose(
            self.s.angle(
                deg=True),
            self.phase_ref *
            180 /
            np.pi)


@pytest.mark.parametrize('parallel', [pytest.mark.parallel(True), False])
def test_get_unwrapped_phase_1D(parallel):
    phase = 6 * (1 - np.abs(np.indices((9,)) - 4) / 4)
<<<<<<< HEAD
    sig = hs.signals.ComplexSignal(np.ones_like(phase) * np.exp(1j * phase))
    sig.axes_manager.set_signal_dimension(1)
    for s in (sig, sig.as_lazy()):
        phase_unwrapped = s.unwrapped_phase(seed=42, show_progressbar=False)
        assert (
            phase_unwrapped.metadata.General.title ==
            'unwrapped phase(Untitled Signal)')
        assert_allclose(phase_unwrapped.data, phase)
=======
    s = hs.signals.ComplexSignal(np.ones_like(phase) * np.exp(1j * phase))
    s.axes_manager.set_signal_dimension(1)
    phase_unwrapped = s.unwrapped_phase(seed=42, show_progressbar=False,
                                        parallel=parallel)
    assert (
        phase_unwrapped.metadata.General.title ==
        'unwrapped phase(Untitled Signal)')
    assert_allclose(phase_unwrapped.data, phase)
>>>>>>> 8a2685b3


@pytest.mark.parametrize('parallel', [pytest.mark.parallel(True), False])
def test_get_unwrapped_phase_2D(parallel):
    phase = 5 * (1 - np.abs(np.indices((9, 9)) - 4).sum(axis=0) / 8)
<<<<<<< HEAD
    sig = hs.signals.ComplexSignal(np.ones_like(phase) * np.exp(1j * phase))
    for s in (sig, sig.as_lazy()):
        phase_unwrapped = s.unwrapped_phase(seed=42, show_progressbar=False)
        assert (
            phase_unwrapped.metadata.General.title ==
            'unwrapped phase(Untitled Signal)')
        assert_allclose(phase_unwrapped.data, phase)
=======
    s = hs.signals.ComplexSignal(np.ones_like(phase) * np.exp(1j * phase))
    phase_unwrapped = s.unwrapped_phase(seed=42, show_progressbar=False,
                                        parallel=parallel)
    assert (
        phase_unwrapped.metadata.General.title ==
        'unwrapped phase(Untitled Signal)')
    assert_allclose(phase_unwrapped.data, phase)
>>>>>>> 8a2685b3


@pytest.mark.parametrize('parallel', [pytest.mark.parallel(True), False])
def test_get_unwrapped_phase_3D(parallel):
    phase = 4 * (1 - np.abs(np.indices((9, 9, 9)) - 4).sum(axis=0) / 12)
<<<<<<< HEAD
    sig = hs.signals.ComplexSignal(np.ones_like(phase) * np.exp(1j * phase))
    for s in (sig, sig.as_lazy()):
        phase_unwrapped = s.unwrapped_phase(seed=42, show_progressbar=False)
        assert (
            phase_unwrapped.metadata.General.title ==
            'unwrapped phase(Untitled Signal)')
        assert_allclose(phase_unwrapped.data, phase)
=======
    s = hs.signals.ComplexSignal(np.ones_like(phase) * np.exp(1j * phase))
    phase_unwrapped = s.unwrapped_phase(seed=42, show_progressbar=False,
                                        parallel=parallel)
    assert (
        phase_unwrapped.metadata.General.title ==
        'unwrapped phase(Untitled Signal)')
    assert_allclose(phase_unwrapped.data, phase)
>>>>>>> 8a2685b3


if __name__ == '__main__':

    import pytest
    pytest.main(__name__)<|MERGE_RESOLUTION|>--- conflicted
+++ resolved
@@ -82,20 +82,14 @@
             np.pi)
 
 
-@pytest.mark.parametrize('parallel', [pytest.mark.parallel(True), False])
-def test_get_unwrapped_phase_1D(parallel):
+@pytest.mark.parametrize('parallel,lazy', [(True, False),
+                                           (False, False),
+                                           (False, True)])
+def test_get_unwrapped_phase_1D(parallel, lazy):
     phase = 6 * (1 - np.abs(np.indices((9,)) - 4) / 4)
-<<<<<<< HEAD
-    sig = hs.signals.ComplexSignal(np.ones_like(phase) * np.exp(1j * phase))
-    sig.axes_manager.set_signal_dimension(1)
-    for s in (sig, sig.as_lazy()):
-        phase_unwrapped = s.unwrapped_phase(seed=42, show_progressbar=False)
-        assert (
-            phase_unwrapped.metadata.General.title ==
-            'unwrapped phase(Untitled Signal)')
-        assert_allclose(phase_unwrapped.data, phase)
-=======
     s = hs.signals.ComplexSignal(np.ones_like(phase) * np.exp(1j * phase))
+    if lazy:
+        s = s.as_lazy()
     s.axes_manager.set_signal_dimension(1)
     phase_unwrapped = s.unwrapped_phase(seed=42, show_progressbar=False,
                                         parallel=parallel)
@@ -103,51 +97,38 @@
         phase_unwrapped.metadata.General.title ==
         'unwrapped phase(Untitled Signal)')
     assert_allclose(phase_unwrapped.data, phase)
->>>>>>> 8a2685b3
 
 
-@pytest.mark.parametrize('parallel', [pytest.mark.parallel(True), False])
-def test_get_unwrapped_phase_2D(parallel):
+@pytest.mark.parametrize('parallel,lazy', [(True, False),
+                                           (False, False),
+                                           (False, True)])
+def test_get_unwrapped_phase_2D(parallel, lazy):
     phase = 5 * (1 - np.abs(np.indices((9, 9)) - 4).sum(axis=0) / 8)
-<<<<<<< HEAD
-    sig = hs.signals.ComplexSignal(np.ones_like(phase) * np.exp(1j * phase))
-    for s in (sig, sig.as_lazy()):
-        phase_unwrapped = s.unwrapped_phase(seed=42, show_progressbar=False)
-        assert (
-            phase_unwrapped.metadata.General.title ==
-            'unwrapped phase(Untitled Signal)')
-        assert_allclose(phase_unwrapped.data, phase)
-=======
     s = hs.signals.ComplexSignal(np.ones_like(phase) * np.exp(1j * phase))
+    if lazy:
+        s = s.as_lazy()
     phase_unwrapped = s.unwrapped_phase(seed=42, show_progressbar=False,
                                         parallel=parallel)
     assert (
         phase_unwrapped.metadata.General.title ==
         'unwrapped phase(Untitled Signal)')
     assert_allclose(phase_unwrapped.data, phase)
->>>>>>> 8a2685b3
 
 
-@pytest.mark.parametrize('parallel', [pytest.mark.parallel(True), False])
-def test_get_unwrapped_phase_3D(parallel):
+@pytest.mark.parametrize('parallel,lazy', [(True, False),
+                                           (False, False),
+                                           (False, True)])
+def test_get_unwrapped_phase_3D(parallel, lazy):
     phase = 4 * (1 - np.abs(np.indices((9, 9, 9)) - 4).sum(axis=0) / 12)
-<<<<<<< HEAD
-    sig = hs.signals.ComplexSignal(np.ones_like(phase) * np.exp(1j * phase))
-    for s in (sig, sig.as_lazy()):
-        phase_unwrapped = s.unwrapped_phase(seed=42, show_progressbar=False)
-        assert (
-            phase_unwrapped.metadata.General.title ==
-            'unwrapped phase(Untitled Signal)')
-        assert_allclose(phase_unwrapped.data, phase)
-=======
     s = hs.signals.ComplexSignal(np.ones_like(phase) * np.exp(1j * phase))
+    if lazy:
+        s = s.as_lazy()
     phase_unwrapped = s.unwrapped_phase(seed=42, show_progressbar=False,
                                         parallel=parallel)
     assert (
         phase_unwrapped.metadata.General.title ==
         'unwrapped phase(Untitled Signal)')
     assert_allclose(phase_unwrapped.data, phase)
->>>>>>> 8a2685b3
 
 
 if __name__ == '__main__':
