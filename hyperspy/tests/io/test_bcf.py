--- conflicted
+++ resolved
@@ -172,7 +172,6 @@
     with pytest.raises(TypeError):
         load(filename)
 
-<<<<<<< HEAD
 
 def test_fast_bcf():
     thingy = pytest.importorskip("hyperspy.io_plugins.unbcf_fast")
@@ -187,7 +186,6 @@
             bcf.fast_unbcf = False            # manually disabling fast parsing
             hmap2 = thingy.parse_hypermap(downsample=j)    # py implementation
             np.testing.assert_array_equal(hmap1, hmap2)
-=======
 def test_decimal_regex():
     lxml = pytest.importorskip("lxml")
     from hyperspy.io_plugins.bcf import fix_dec_patterns
@@ -202,5 +200,4 @@
         assert b'85.658' in fix_dec_patterns.sub(b'\\1.\\2', i)
     for j in dummy_xml_negative:
         assert b'.' not in fix_dec_patterns.sub(b'\\1.\\2', j)
-    
->>>>>>> 12da8019
+    