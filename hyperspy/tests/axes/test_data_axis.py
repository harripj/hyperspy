--- conflicted
+++ resolved
@@ -87,10 +87,6 @@
 
     def test_update_from(self):
         ax2 = DataAxis(size=2, units="nm", scale=0.5)
-<<<<<<< HEAD
-        self.axis.update_from(ax2, fields=("units", "scale"))
-=======
         self.axis.update_from(ax2, attributes=("units", "scale"))
->>>>>>> 37e2e286
         nose.tools.assert_equal((ax2.units, ax2.scale),
                                 (self.axis.units, self.axis.scale))