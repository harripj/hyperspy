--- conflicted
+++ resolved
@@ -454,11 +454,9 @@
         else:
             return None
 
-<<<<<<< HEAD
-    def plot(self, axes_manager=None, navigator=None):
-=======
+
     def plot(self, axes_manager=None, navigator="auto"):
->>>>>>> 01c4b816
+
         """Plot hyperimage and hyperspectrum
         
         Parameters
@@ -471,9 +469,7 @@
             summed over the signal axes. Alternatively a Signal whose 
             signal_shape is equal to the navigation_shape of the 
             current Signal can be provided.
-            
-<<<<<<< HEAD
-=======
+
         plot_navigator : {"auto", False, "spectrum", "image"}
              If "auto" plot a spectrum navigator is 
              navigation_dimension==1, an image navigator if 
@@ -482,7 +478,7 @@
              plot a spectrum/image navigator with sliders if necessary 
              and if False don't plot any navigator and provide sliders 
              if navigation_size > 1
->>>>>>> 01c4b816
+
         """
         if self._plot is not None:
                 try:
@@ -513,16 +509,6 @@
     
         def get_explorer_wrapper(*args, **kwargs):
             return navigator.data
-<<<<<<< HEAD
-            
-        # Navigator properties
-        if self.axes_manager.navigation_axes:
-            if navigator is not None:
-                if self.axes_manager.navigation_shape ==\
-                navigator.axes_manager.signal_shape or\
-                self.axes_manager.navigation_shape == \
-                navigator.axes_manager.navigation_shape + navigator.axes_manager.signal_shape:
-=======
             
         def get_explorer_wrapper_3D(*args, **kwargs):
             #isignal = self.axes_manager.navigation_axes[0].index_in_array
@@ -549,17 +535,11 @@
                 elif self.axes_manager.navigation_shape[-1] == \
                 navigator.axes_manager.signal_shape[-1]:
                     #print("3D, spec")
->>>>>>> 01c4b816
                     self._plot.navigator_data_function = get_explorer_wrapper
                 else:
                     print("The given navigator and the current signal have incompatible shape.")
                     self._plot.navigator_data_function = self._get_explorer
-<<<<<<< HEAD
-            else:
-                self._plot.navigator_data_function = self._get_explorer
-=======
-            
->>>>>>> 01c4b816
+
                 
         self._plot.plot()
             
