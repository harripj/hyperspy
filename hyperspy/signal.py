--- conflicted
+++ resolved
@@ -4396,24 +4396,17 @@
 
         Parameters
         ----------
-<<<<<<< HEAD
-        data : {None, numpy array}
-=======
         data : {None, numpy array}, optional
->>>>>>> d1540109
             If None the `Signal` data is an array of the same dtype as the
             current one filled with zeros. If a numpy array, the array must
             have the correct dimensions.
 
-<<<<<<< HEAD
-=======
         dtype : data-type, optional
             The desired data-type for the data array when `data` is None,
             e.g., `numpy.int8`.  Default is the data type of the current signal
             data.
 
 
->>>>>>> d1540109
         """
         if data is not None:
             ref_shape = (self.axes_manager._navigation_shape_in_array
@@ -4454,12 +4447,6 @@
 
         Parameters
         ----------
-<<<<<<< HEAD
-        data : {None, numpy array}
-            If None the `Signal` data is an array of the same dtype as the
-            current one filled with zeros. If a numpy array, the array must
-            have the correct dimensions.
-=======
         data : {None, numpy array}, optional
             If None the `Signal` data is an array of the same dtype as the
             current one filled with zeros. If a numpy array, the array must
@@ -4468,7 +4455,6 @@
             The desired data-type for the data array when `data` is None,
             e.g., `numpy.int8`.  Default is the data type of the current signal
             data.
->>>>>>> d1540109
 
         """
 
