# -*- coding: utf-8 -*-
# Copyright 2007-2016 The HyperSpy developers
#
# This file is part of  HyperSpy.
#
#  HyperSpy is free software: you can redistribute it and/or modify
# it under the terms of the GNU General Public License as published by
# the Free Software Foundation, either version 3 of the License, or
# (at your option) any later version.
#
#  HyperSpy is distributed in the hope that it will be useful,
# but WITHOUT ANY WARRANTY; without even the implied warranty of
# MERCHANTABILITY or FITNESS FOR A PARTICULAR PURPOSE.  See the
# GNU General Public License for more details.
#
# You should have received a copy of the GNU General Public License
# along with  HyperSpy.  If not, see <http://www.gnu.org/licenses/>.

import copy
import h5py
import os.path
import warnings
import math
import inspect
from contextlib import contextmanager
from datetime import datetime

import numpy as np
import numpy.ma as ma
import scipy.interpolate
try:
    from scipy.signal import savgol_filter
    savgol_imported = True
except ImportError:
    savgol_imported = False
import scipy as sp
from matplotlib import pyplot as plt
try:
    from statsmodels.nonparametric.smoothers_lowess import lowess
    statsmodels_installed = True
except:
    statsmodels_installed = False

from hyperspy.axes import AxesManager
from hyperspy import io
from hyperspy.drawing import mpl_hie, mpl_hse, mpl_he
from hyperspy.learn.mva import MVA, LearningResults
import hyperspy.misc.utils
from hyperspy.misc.utils import DictionaryTreeBrowser
from hyperspy.drawing import signal as sigdraw
from hyperspy.decorators import auto_replot
from hyperspy.defaults_parser import preferences
from hyperspy.misc.io.tools import ensure_directory
from hyperspy.external.progressbar import progressbar
from hyperspy.gui.tools import (
    SpectrumCalibration,
    SmoothingSavitzkyGolay,
    SmoothingLowess,
    SmoothingTV,
    ButterworthFilter)
from hyperspy.misc.tv_denoise import _tv_denoise_1d
from hyperspy.gui.egerton_quantification import BackgroundRemoval
from hyperspy.decorators import only_interactive
from hyperspy.decorators import interactive_range_selector
from scipy.ndimage.filters import gaussian_filter1d
from hyperspy.misc.spectrum_tools import find_peaks_ohaver
from hyperspy.misc.image_tools import (shift_image, estimate_image_shift)
from hyperspy.misc.math_tools import symmetrize, antisymmetrize
from hyperspy.exceptions import SignalDimensionError, DataDimensionError
from hyperspy.misc import array_tools
from hyperspy.misc import spectrum_tools
from hyperspy.misc import rgb_tools
from hyperspy.gui.tools import IntegrateArea
from hyperspy import components
from hyperspy.misc.utils import underline
from hyperspy.external.astroML.histtools import histogram
from hyperspy.drawing.utils import animate_legend
from hyperspy.misc.slicing import SpecialSlicers, FancySlicing
from hyperspy.misc.utils import slugify
from hyperspy.events import Events, Event
from datetime import datetime
from hyperspy.docstrings.signal import (
    ONE_AXIS_PARAMETER, MANY_AXIS_PARAMETER, OUT_ARG)


class ModelManager(object):

    """Container for models
    """

    class ModelStub(object):

        def __init__(self, mm, name):
            self._name = name
            self._mm = mm
            self.restore = lambda: mm.restore(self._name)
            self.remove = lambda: mm.remove(self._name)
            self.pop = lambda: mm.pop(self._name)
            self.restore.__doc__ = "Returns the stored model"
            self.remove.__doc__ = "Removes the stored model"
            self.pop.__doc__ = \
                "Returns the stored model and removes it from storage"

        def __repr__(self):
            return repr(self._mm._models[self._name])

    def __init__(self, signal, dictionary=None):
        self._signal = signal
        self._models = DictionaryTreeBrowser()
        self._add_dictionary(dictionary)

    def _add_dictionary(self, dictionary=None):
        if dictionary is not None:
            for k, v in dictionary.iteritems():
                if k.startswith('_') or k in ['restore', 'remove']:
                    raise KeyError("Can't add dictionary with key '%s'" % k)
                k = slugify(k, True)
                self._models.set_item(k, v)
                setattr(self, k, self.ModelStub(self, k))

    def _set_nice_description(self, node, names):
        ans = {'date': datetime.now().strftime('%Y-%m-%d %H:%M:%S'),
               'dimensions': self._signal.axes_manager._get_dimension_str(),
               }
        node.add_dictionary(ans)
        for n in names:
            node.add_node('components.' + n)

    def _save(self, name, dictionary):

        from itertools import product
        _abc = 'abcdefghijklmnopqrstuvwxyz'

        def get_letter(models):
            howmany = len(models)
            if not howmany:
                return 'a'
            order = int(np.log(howmany) / np.log(26)) + 1
            letters = [_abc, ] * order
            for comb in product(*letters):
                guess = "".join(comb)
                if guess not in models.keys():
                    return guess

        if name is None:
            name = get_letter(self._models)
        else:
            name = self._check_name(name)

        if name in self._models:
            self.remove(name)

        self._models.add_node(name)
        node = self._models.get_item(name)
        names = [c['name'] for c in dictionary['components']]
        self._set_nice_description(node, names)

        node.set_item('_dict', dictionary)
        setattr(self, name, self.ModelStub(self, name))

    def store(self, model, name=None):
        """If the given model was created from this signal, stores it

        Parameters
        ----------
        model : model
            the model to store in the signal
        name : {string, None}
            the name for the model to be stored with

        See Also
        --------
        remove
        restore
        pop
        """
        if model.signal is self._signal:
            self._save(name, model.as_dictionary())
        else:
            raise ValueError("The model is created from a different signal, "
                             "you should store it there")

    def _check_name(self, name, existing=False):
        if not isinstance(name, basestring):
            raise KeyError('Name has to be a string')
        if name.startswith('_'):
            raise KeyError('Name cannot start with "_" symbol')
        if '.' in name:
            raise KeyError('Name cannot contain dots (".")')
        name = slugify(name, True)
        if existing:
            if name not in self._models:
                raise KeyError(
                    "Model named '%s' is not currently stored" %
                    name)
        return name

    def remove(self, name):
        """Removes the given model

        Parameters
        ----------
        name : string
            the name of the model to remove

        See Also
        --------
        restore
        store
        pop
        """
        name = self._check_name(name, True)
        delattr(self, name)
        self._models.__delattr__(name)

    def pop(self, name):
        """Returns the restored model and removes it from storage

        Parameters
        ----------
        name : string
            the name of the model to restore and remove

        See Also
        --------
        restore
        store
        remove
        """
        name = self._check_name(name, True)
        model = self.restore(name)
        self.remove(name)
        return model

    def restore(self, name):
        """Returns the restored model

        Parameters
        ----------
        name : string
            the name of the model to restore

        See Also
        --------
        remove
        store
        pop
        """
        name = self._check_name(name, True)
        d = self._models.get_item(name + '._dict').as_dictionary()
        return self._signal.create_model(dictionary=copy.deepcopy(d))

    def __repr__(self):
        return repr(self._models)

    def __len__(self):
        return len(self._models)

    def __getitem__(self, name):
        name = self._check_name(name, True)
        return getattr(self, name)


class Signal2DTools(object):

    def estimate_shift2D(self,
                         reference='current',
                         correlation_threshold=None,
                         chunk_size=30,
                         roi=None,
                         normalize_corr=False,
                         sobel=True,
                         medfilter=True,
                         hanning=True,
                         plot=False,
                         dtype='float',
                         show_progressbar=None):
        """Estimate the shifts in a image using phase correlation

        This method can only estimate the shift by comparing
        bidimensional features that should not change position
        between frames. To decrease the memory usage, the time of
        computation and the accuracy of the results it is convenient
        to select a region of interest by setting the roi keyword.

        Parameters
        ----------

        reference : {'current', 'cascade' ,'stat'}
            If 'current' (default) the image at the current
            coordinates is taken as reference. If 'cascade' each image
            is aligned with the previous one. If 'stat' the translation
            of every image with all the rest is estimated and by
            performing statistical analysis on the result the
            translation is estimated.
        correlation_threshold : {None, 'auto', float}
            This parameter is only relevant when `reference` is 'stat'.
            If float, the shift estimations with a maximum correlation
            value lower than the given value are not used to compute
            the estimated shifts. If 'auto' the threshold is calculated
            automatically as the minimum maximum correlation value
            of the automatically selected reference image.
        chunk_size: {None, int}
            If int and `reference`=='stat' the number of images used
            as reference are limited to the given value.
        roi : tuple of ints or floats (left, right, top bottom)
             Define the region of interest. If int(float) the position
             is given axis index(value).
        sobel : bool
            apply a sobel filter for edge enhancement
        medfilter :  bool
            apply a median filter for noise reduction
        hanning : bool
            Apply a 2d hanning filter
        plot : bool
            If True plots the images after applying the filters and
            the phase correlation
        dtype : str or dtype
            Typecode or data-type in which the calculations must be
            performed.
        show_progressbar : None or bool
            If True, display a progress bar. If None the default is set in
            `preferences`.

        Returns
        -------

        list of applied shifts

        Notes
        -----

        The statistical analysis approach to the translation estimation
        when using `reference`='stat' roughly follows [1]_ . If you use
        it please cite their article.

        References
        ----------

        .. [1] Schaffer, Bernhard, Werner Grogger, and Gerald
        Kothleitner. “Automated Spatial Drift Correction for EFTEM
        Image Series.”
        Ultramicroscopy 102, no. 1 (December 2004): 27–36.

        """
        if show_progressbar is None:
            show_progressbar = preferences.General.show_progressbar
        self._check_signal_dimension_equals_two()
        if roi is not None:
            # Get the indices of the roi
            yaxis = self.axes_manager.signal_axes[1]
            xaxis = self.axes_manager.signal_axes[0]
            roi = tuple([xaxis._get_index(i) for i in roi[2:]] +
                        [yaxis._get_index(i) for i in roi[:2]])

        ref = None if reference == 'cascade' else \
            self.__call__().copy()
        shifts = []
        nrows = None
        images_number = self.axes_manager._max_index + 1
        if reference == 'stat':
            nrows = images_number if chunk_size is None else \
                min(images_number, chunk_size)
            pcarray = ma.zeros((nrows, self.axes_manager._max_index + 1,
                                ),
                               dtype=np.dtype([('max_value', np.float),
                                               ('shift', np.int32,
                                                (2,))]))
            nshift, max_value = estimate_image_shift(
                self(),
                self(),
                roi=roi,
                sobel=sobel,
                medfilter=medfilter,
                hanning=hanning,
                normalize_corr=normalize_corr,
                plot=plot,
                dtype=dtype)
            np.fill_diagonal(pcarray['max_value'], max_value)
            pbar = progressbar(maxval=nrows * images_number,
                               disabled=not show_progressbar)
        else:
            pbar = progressbar(maxval=images_number,
                               disabled=not show_progressbar)

        # Main iteration loop. Fills the rows of pcarray when reference
        # is stat
        for i1, im in enumerate(self._iterate_signal()):
            if reference in ['current', 'cascade']:
                if ref is None:
                    ref = im.copy()
                    shift = np.array([0, 0])
                nshift, max_val = estimate_image_shift(
                    ref, im, roi=roi, sobel=sobel, medfilter=medfilter,
                    hanning=hanning, plot=plot,
                    normalize_corr=normalize_corr, dtype=dtype)
                if reference == 'cascade':
                    shift += nshift
                    ref = im.copy()
                else:
                    shift = nshift
                shifts.append(shift.copy())
                pbar.update(i1 + 1)
            elif reference == 'stat':
                if i1 == nrows:
                    break
                # Iterate to fill the columns of pcarray
                for i2, im2 in enumerate(
                        self._iterate_signal()):
                    if i2 > i1:
                        nshift, max_value = estimate_image_shift(
                            im,
                            im2,
                            roi=roi,
                            sobel=sobel,
                            medfilter=medfilter,
                            hanning=hanning,
                            normalize_corr=normalize_corr,
                            plot=plot,
                            dtype=dtype)

                        pcarray[i1, i2] = max_value, nshift
                    del im2
                    pbar.update(i2 + images_number * i1 + 1)
                del im
        if reference == 'stat':
            # Select the reference image as the one that has the
            # higher max_value in the row
            sqpcarr = pcarray[:, :nrows]
            sqpcarr['max_value'][:] = symmetrize(sqpcarr['max_value'])
            sqpcarr['shift'][:] = antisymmetrize(sqpcarr['shift'])
            ref_index = np.argmax(pcarray['max_value'].min(1))
            self.ref_index = ref_index
            shifts = (pcarray['shift'] +
                      pcarray['shift'][ref_index, :nrows][:, np.newaxis])
            if correlation_threshold is not None:
                if correlation_threshold == 'auto':
                    correlation_threshold = \
                        (pcarray['max_value'].min(0)).max()
                    print("Correlation threshold = %1.2f" %
                          correlation_threshold)
                shifts[pcarray['max_value'] <
                       correlation_threshold] = ma.masked
                shifts.mask[ref_index, :] = False

            shifts = shifts.mean(0)
        else:
            shifts = np.array(shifts)
            del ref
        return shifts

    def align2D(self, crop=True, fill_value=np.nan, shifts=None, expand=False,
                roi=None,
                sobel=True,
                medfilter=True,
                hanning=True,
                plot=False,
                normalize_corr=False,
                reference='current',
                dtype='float',
                correlation_threshold=None,
                chunk_size=30):
        """Align the images in place using user provided shifts or by
        estimating the shifts.

        Please, see `estimate_shift2D` docstring for details
        on the rest of the parameters not documented in the following
        section

        Parameters
        ----------
        crop : bool
            If True, the data will be cropped not to include regions
            with missing data
        fill_value : int, float, nan
            The areas with missing data are filled with the given value.
            Default is nan.
        shifts : None or list of tuples
            If None the shifts are estimated using
            `estimate_shift2D`.
        expand : bool
            If True, the data will be expanded to fit all data after alignment.
            Overrides `crop`.

        Returns
        -------
        shifts : np.array
            The shifts are returned only if `shifts` is None

        Notes
        -----

        The statistical analysis approach to the translation estimation
        when using `reference`='stat' roughly follows [1]_ . If you use
        it please cite their article.

        References
        ----------

        .. [1] Schaffer, Bernhard, Werner Grogger, and Gerald
        Kothleitner. “Automated Spatial Drift Correction for EFTEM
        Image Series.”
        Ultramicroscopy 102, no. 1 (December 2004): 27–36.

        """
        self._check_signal_dimension_equals_two()
        if shifts is None:
            shifts = self.estimate_shift2D(
                roi=roi,
                sobel=sobel,
                medfilter=medfilter,
                hanning=hanning,
                plot=plot,
                reference=reference,
                dtype=dtype,
                correlation_threshold=correlation_threshold,
                normalize_corr=normalize_corr,
                chunk_size=chunk_size)
            return_shifts = True
        else:
            return_shifts = False

        if expand:
            # Expand to fit all valid data
            left, right = (int(np.floor(shifts[:, 1].min())) if
                           shifts[:, 1].min() < 0 else 0,
                           int(np.ceil(shifts[:, 1].max())) if
                           shifts[:, 1].max() > 0 else 0)
            top, bottom = (int(np.floor(shifts[:, 0].min())) if
                           shifts[:, 0].min() < 0 else 0,
                           int(np.ceil(shifts[:, 0].max())) if
                           shifts[:, 0].max() > 0 else 0)
            xaxis = self.axes_manager.signal_axes[0]
            yaxis = self.axes_manager.signal_axes[1]
            padding = []
            for i in xrange(self.data.ndim):
                if i == xaxis.index_in_array:
                    padding.append((right, -left))
                elif i == yaxis.index_in_array:
                    padding.append((bottom, -top))
                else:
                    padding.append((0, 0))
            self.data = np.pad(self.data, padding, mode='constant',
                               constant_values=(fill_value,))
            if left < 0:
                xaxis.offset += left * xaxis.scale
            if np.any((left < 0, right > 0)):
                xaxis.size += right - left
            if top < 0:
                yaxis.offset += top * yaxis.scale
            if np.any((top < 0, bottom > 0)):
                yaxis.size += bottom - top

        # Translate with sub-pixel precision if necesary
        for im, shift in zip(self._iterate_signal(),
                             shifts):
            if np.any(shift):
                shift_image(im, -shift,
                            fill_value=fill_value)
                del im

        if crop and not expand:
            # Crop the image to the valid size
            shifts = -shifts
            bottom, top = (int(np.floor(shifts[:, 0].min())) if
                           shifts[:, 0].min() < 0 else None,
                           int(np.ceil(shifts[:, 0].max())) if
                           shifts[:, 0].max() > 0 else 0)
            right, left = (int(np.floor(shifts[:, 1].min())) if
                           shifts[:, 1].min() < 0 else None,
                           int(np.ceil(shifts[:, 1].max())) if
                           shifts[:, 1].max() > 0 else 0)
            self.crop_image(top, bottom, left, right)
            shifts = -shifts

        if return_shifts:
            return shifts

    def crop_image(self, top=None, bottom=None,
                   left=None, right=None):
        """Crops an image in place.

        top, bottom, left, right : int or float

            If int the values are taken as indices. If float the values are
            converted to indices.

        See also:
        ---------
        crop

        """
        self._check_signal_dimension_equals_two()
        self.crop(self.axes_manager.signal_axes[1].index_in_axes_manager,
                  top,
                  bottom)
        self.crop(self.axes_manager.signal_axes[0].index_in_axes_manager,
                  left,
                  right)


class Signal1DTools(object):

    def shift1D(self,
                shift_array,
                interpolation_method='linear',
                crop=True,
                expand=False,
                fill_value=np.nan,
                show_progressbar=None):
        """Shift the data in place over the signal axis by the amount specified
        by an array.

        Parameters
        ----------
        shift_array : numpy array
            An array containing the shifting amount. It must have
            `axes_manager._navigation_shape_in_array` shape.
        interpolation_method : str or int
            Specifies the kind of interpolation as a string ('linear',
            'nearest', 'zero', 'slinear', 'quadratic, 'cubic') or as an
            integer specifying the order of the spline interpolator to
            use.
        crop : bool
            If True automatically crop the signal axis at both ends if
            needed.
        expand : bool
            If True, the data will be expanded to fit all data after alignment.
            Overrides `crop`.
        fill_value : float
            If crop is False fill the data outside of the original
            interval with the given value where needed.
        show_progressbar : None or bool
            If True, display a progress bar. If None the default is set in
            `preferences`.

        Raises
        ------
        SignalDimensionError if the signal dimension is not 1.

        """
        if show_progressbar is None:
            show_progressbar = preferences.General.show_progressbar
        self._check_signal_dimension_equals_one()
        axis = self.axes_manager.signal_axes[0]
        pbar = progressbar(
            maxval=self.axes_manager.navigation_size,
            disabled=not show_progressbar)

        # Figure out min/max shifts, and translate to shifts in index as well
        minimum, maximum = np.nanmin(shift_array), np.nanmax(shift_array)
        if minimum < 0:
            ihigh = 1 + axis.value2index(
                axis.high_value + minimum,
                rounding=math.floor)
        else:
            ihigh = axis.high_index + 1
        if maximum > 0:
            ilow = axis.value2index(axis.offset + maximum,
                                    rounding=math.ceil)
        else:
            ilow = axis.low_index
        if expand:
            padding = []
            for i in xrange(self.data.ndim):
                if i == axis.index_in_array:
                    padding.append(
                        (axis.high_index - ihigh + 1, ilow - axis.low_index))
                else:
                    padding.append((0, 0))
            self.data = np.pad(self.data, padding, mode='constant',
                               constant_values=(fill_value,))
            axis.offset += minimum
            axis.size += axis.high_index - ihigh + 1 + ilow - axis.low_index
        offset = axis.offset
        original_axis = axis.axis.copy()
        for i, (dat, shift) in enumerate(zip(
                self._iterate_signal(),
                shift_array.ravel(()))):
            if np.isnan(shift):
                continue
            si = sp.interpolate.interp1d(original_axis,
                                         dat,
                                         bounds_error=False,
                                         fill_value=fill_value,
                                         kind=interpolation_method)
            axis.offset = float(offset - shift)
            dat[:] = si(axis.axis)
            pbar.update(i + 1)

        axis.offset = offset

        if crop and not expand:
            self.crop(axis.index_in_axes_manager,
                      ilow,
                      ihigh)

    def interpolate_in_between(self, start, end, delta=3,
                               show_progressbar=None, **kwargs):
        """Replace the data in a given range by interpolation.

        The operation is performed in place.

        Parameters
        ----------
        start, end : {int | float}
            The limits of the interval. If int they are taken as the
            axis index. If float they are taken as the axis value.

        delta : {int | float}
            The windows around the (start, end) to use for interpolation

        show_progressbar : None or bool
            If True, display a progress bar. If None the default is set in
            `preferences`.

        All extra keyword arguments are passed to
        scipy.interpolate.interp1d. See the function documentation
        for details.

        Raises
        ------
        SignalDimensionError if the signal dimension is not 1.

        """
        if show_progressbar is None:
            show_progressbar = preferences.General.show_progressbar
        self._check_signal_dimension_equals_one()
        axis = self.axes_manager.signal_axes[0]
        i1 = axis._get_index(start)
        i2 = axis._get_index(end)
        if isinstance(delta, float):
            delta = int(delta / axis.scale)
        i0 = int(np.clip(i1 - delta, 0, np.inf))
        i3 = int(np.clip(i2 + delta, 0, axis.size))
        pbar = progressbar(
            maxval=self.axes_manager.navigation_size,
            disabled=not show_progressbar)
        for i, dat in enumerate(self._iterate_signal()):
            dat_int = sp.interpolate.interp1d(
                range(i0, i1) + range(i2, i3),
                dat[i0:i1].tolist() + dat[i2:i3].tolist(),
                **kwargs)
            dat[i1:i2] = dat_int(range(i1, i2))
            pbar.update(i + 1)

    def _check_navigation_mask(self, mask):
        if mask is not None:
            if not isinstance(mask, Signal):
                raise ValueError("mask must be a Signal instance.")
            elif mask.axes_manager.signal_dimension not in (0, 1):
                raise ValueError("mask must be a Signal with signal_dimension "
                                 "equal to 1")
            elif (mask.axes_manager.navigation_dimension !=
                  self.axes_manager.navigation_dimension):
                raise ValueError("mask must be a Signal with the same "
                                 "navigation_dimension as the current signal.")

    def estimate_shift1D(self,
                         start=None,
                         end=None,
                         reference_indices=None,
                         max_shift=None,
                         interpolate=True,
                         number_of_interpolation_points=5,
                         mask=None,
                         show_progressbar=None):
        """Estimate the shifts in the current signal axis using
         cross-correlation.

        This method can only estimate the shift by comparing
        unidimensional features that should not change the position in
        the signal axis. To decrease the memory usage, the time of
        computation and the accuracy of the results it is convenient to
        select the feature of interest providing sensible values for
        `start` and `end`. By default interpolation is used to obtain
        subpixel precision.

        Parameters
        ----------
        start, end : {int | float | None}
            The limits of the interval. If int they are taken as the
            axis index. If float they are taken as the axis value.
        reference_indices : tuple of ints or None
            Defines the coordinates of the spectrum that will be used
            as eference. If None the spectrum at the current
            coordinates is used for this purpose.
        max_shift : int
            "Saturation limit" for the shift.
        interpolate : bool
            If True, interpolation is used to provide sub-pixel
            accuracy.
        number_of_interpolation_points : int
            Number of interpolation points. Warning: making this number
            too big can saturate the memory
        mask : Signal of bool data type.
            It must have signal_dimension = 0 and navigation_shape equal to the
            current signal. Where mask is True the shift is not computed
            and set to nan.
        show_progressbar : None or bool
            If True, display a progress bar. If None the default is set in
            `preferences`.

        Returns
        -------
        An array with the result of the estimation in the axis units.

        Raises
        ------
        SignalDimensionError if the signal dimension is not 1.

        """
        if show_progressbar is None:
            show_progressbar = preferences.General.show_progressbar
        self._check_signal_dimension_equals_one()
        ip = number_of_interpolation_points + 1
        axis = self.axes_manager.signal_axes[0]
        self._check_navigation_mask(mask)
        if reference_indices is None:
            reference_indices = self.axes_manager.indices

        i1, i2 = axis._get_index(start), axis._get_index(end)
        shift_array = np.zeros(self.axes_manager._navigation_shape_in_array,
                               dtype=float)
        ref = self.inav[reference_indices].data[i1:i2]
        if interpolate is True:
            ref = spectrum_tools.interpolate1D(ip, ref)
        pbar = progressbar(
            maxval=self.axes_manager.navigation_size,
            disabled=not show_progressbar)
        for i, (dat, indices) in enumerate(zip(
                self._iterate_signal(),
                self.axes_manager._array_indices_generator())):
            if mask is not None and bool(mask.data[indices]) is True:
                shift_array[indices] = np.nan
            else:
                dat = dat[i1:i2]
                if interpolate is True:
                    dat = spectrum_tools.interpolate1D(ip, dat)
                shift_array[indices] = np.argmax(
                    np.correlate(ref, dat, 'full')) - len(ref) + 1
            pbar.update(i + 1)
        pbar.finish()

        if max_shift is not None:
            if interpolate is True:
                max_shift *= ip
            shift_array.clip(-max_shift, max_shift)
        if interpolate is True:
            shift_array /= ip
        shift_array *= axis.scale
        return shift_array

    def align1D(self,
                start=None,
                end=None,
                reference_indices=None,
                max_shift=None,
                interpolate=True,
                number_of_interpolation_points=5,
                interpolation_method='linear',
                crop=True,
                expand=False,
                fill_value=np.nan,
                also_align=[],
                mask=None,
                show_progressbar=None):
        """Estimate the shifts in the signal axis using
        cross-correlation and use the estimation to align the data in place.

        This method can only estimate the shift by comparing
        unidimensional
        features that should not change the position.
        To decrease memory usage, time of computation and improve
        accuracy it is convenient to select the feature of interest
        setting the `start` and `end` keywords. By default interpolation is
        used to obtain subpixel precision.

        Parameters
        ----------
        start, end : {int | float | None}
            The limits of the interval. If int they are taken as the
            axis index. If float they are taken as the axis value.
        reference_indices : tuple of ints or None
            Defines the coordinates of the spectrum that will be used
            as eference. If None the spectrum at the current
            coordinates is used for this purpose.
        max_shift : int
            "Saturation limit" for the shift.
        interpolate : bool
            If True, interpolation is used to provide sub-pixel
            accuracy.
        number_of_interpolation_points : int
            Number of interpolation points. Warning: making this number
            too big can saturate the memory
        interpolation_method : str or int
            Specifies the kind of interpolation as a string ('linear',
            'nearest', 'zero', 'slinear', 'quadratic, 'cubic') or as an
            integer specifying the order of the spline interpolator to
            use.
        crop : bool
            If True automatically crop the signal axis at both ends if
            needed.
        expand : bool
            If True, the data will be expanded to fit all data after alignment.
            Overrides `crop`.
        fill_value : float
            If crop is False fill the data outside of the original
            interval with the given value where needed.
        also_align : list of signals
            A list of Signal instances that has exactly the same
            dimensions
            as this one and that will be aligned using the shift map
            estimated using the this signal.
        mask : Signal of bool data type.
            It must have signal_dimension = 0 and navigation_shape equal to the
            current signal. Where mask is True the shift is not computed
            and set to nan.
        show_progressbar : None or bool
            If True, display a progress bar. If None the default is set in
            `preferences`.

        Returns
        -------
        An array with the result of the estimation. The shift will be

        Raises
        ------
        SignalDimensionError if the signal dimension is not 1.

        See also
        --------
        estimate_shift1D

        """
        if also_align is None:
            also_align = []
        self._check_signal_dimension_equals_one()
        shift_array = self.estimate_shift1D(
            start=start,
            end=end,
            reference_indices=reference_indices,
            max_shift=max_shift,
            interpolate=interpolate,
            number_of_interpolation_points=number_of_interpolation_points,
            mask=mask,
            show_progressbar=show_progressbar)
        for signal in also_align + [self]:
            signal.shift1D(shift_array=shift_array,
                           interpolation_method=interpolation_method,
                           crop=crop,
                           fill_value=fill_value,
                           expand=expand,
                           show_progressbar=show_progressbar)

    def integrate_in_range(self, signal_range='interactive'):
        """ Sums the spectrum over an energy range, giving the integrated
        area.

        The energy range can either be selected through a GUI or the command
        line.

        Parameters
        ----------
        signal_range : {a tuple of this form (l, r), "interactive"}
            l and r are the left and right limits of the range. They can be
            numbers or None, where None indicates the extremes of the interval.
            If l and r are floats the `signal_range` will be in axis units (for
            example eV). If l and r are integers the `signal_range` will be in
            index units. When `signal_range` is "interactive" (default) the
            range is selected using a GUI.

        Returns
        -------
        integrated_spectrum : Signal subclass

        See Also
        --------
        integrate_simpson

        Examples
        --------

        Using the GUI

        >>> s.integrate_in_range()

        Using the CLI

        >>> s_int = s.integrate_in_range(signal_range=(560,None))

        Selecting a range in the axis units, by specifying the
        signal range with floats.

        >>> s_int = s.integrate_in_range(signal_range=(560.,590.))

        Selecting a range using the index, by specifying the
        signal range with integers.

        >>> s_int = s.integrate_in_range(signal_range=(100,120))

        """

        if signal_range == 'interactive':
            self_copy = self.deepcopy()
            ia = IntegrateArea(self_copy, signal_range)
            ia.edit_traits()
            integrated_spectrum = self_copy
        else:
            integrated_spectrum = self._integrate_in_range_commandline(
                signal_range)
        return integrated_spectrum

    def _integrate_in_range_commandline(self, signal_range):
        e1 = signal_range[0]
        e2 = signal_range[1]
        integrated_spectrum = self.isig[e1:e2].integrate1D(-1)
        return integrated_spectrum

    @only_interactive
    def calibrate(self):
        """Calibrate the spectral dimension using a gui.

        It displays a window where the new calibration can be set by:
        * Setting the offset, units and scale directly
        * Selection a range by dragging the mouse on the spectrum figure
         and
        setting the new values for the given range limits

        Notes
        -----
        For this method to work the output_dimension must be 1. Set the
        view
        accordingly

        Raises
        ------
        SignalDimensionError if the signal dimension is not 1.

        """
        self._check_signal_dimension_equals_one()
        calibration = SpectrumCalibration(self)
        calibration.edit_traits()

    def smooth_savitzky_golay(self,
                              polynomial_order=None,
                              window_length=None,
                              differential_order=0):
        """Apply a Savitzky-Golay filter to the data in place.

        If `polynomial_order` or `window_length` or `differential_order` are
        None the method is run in interactive mode.

        Parameters
        ----------
        window_length : int
            The length of the filter window (i.e. the number of coefficients).
            `window_length` must be a positive odd integer.
        polynomial_order : int
            The order of the polynomial used to fit the samples.
            `polyorder` must be less than `window_length`.
        differential_order: int, optional
            The order of the derivative to compute.  This must be a
            nonnegative integer.  The default is 0, which means to filter
            the data without differentiating.

        Notes
        -----
        More information about the filter in `scipy.signal.savgol_filter`.

        """
        if not savgol_imported:
            raise ImportError("scipy >= 0.14 needs to be installed to use"
                              "this feature.")
        self._check_signal_dimension_equals_one()
        if (polynomial_order is not None and
                window_length is not None):
            axis = self.axes_manager.signal_axes[0]
            self.data = savgol_filter(
                x=self.data,
                window_length=window_length,
                polyorder=polynomial_order,
                deriv=differential_order,
                delta=axis.scale,
                axis=axis.index_in_array)

        else:
            # Interactive mode
            smoother = SmoothingSavitzkyGolay(self)
            smoother.differential_order = differential_order
            if polynomial_order is not None:
                smoother.polynomial_order = polynomial_order
            if window_length is not None:
                smoother.window_length = window_length
            smoother.edit_traits()

    def smooth_lowess(self,
                      smoothing_parameter=None,
                      number_of_iterations=None,
                      show_progressbar=None):
        """Lowess data smoothing in place.

        If `smoothing_parameter` or `number_of_iterations` are None the method
        is run in interactive mode.

        Parameters
        ----------
        smoothing_parameter: float or None
            Between 0 and 1. The fraction of the data used
            when estimating each y-value.
        number_of_iterations: int or None
            The number of residual-based reweightings
            to perform.
        show_progressbar : None or bool
            If True, display a progress bar. If None the default is set in
            `preferences`.

        Raises
        ------
        SignalDimensionError if the signal dimension is not 1.
        ImportError if statsmodels is not installed.

        Notes
        -----
        This method uses the lowess algorithm from statsmodels. statsmodels
        is required for this method.

        """
        if not statsmodels_installed:
            raise ImportError("statsmodels is not installed. This package is "
                              "required for this feature.")
        self._check_signal_dimension_equals_one()
        if smoothing_parameter is None or number_of_iterations is None:
            smoother = SmoothingLowess(self)
            if smoothing_parameter is not None:
                smoother.smoothing_parameter = smoothing_parameter
            if number_of_iterations is not None:
                smoother.number_of_iterations = number_of_iterations
            smoother.edit_traits()
        else:
            self.map(lowess,
                     exog=self.axes_manager[-1].axis,
                     frac=smoothing_parameter,
                     it=number_of_iterations,
                     is_sorted=True,
                     return_sorted=False,
                     show_progressbar=show_progressbar)

    def smooth_tv(self, smoothing_parameter=None, show_progressbar=None):
        """Total variation data smoothing in place.

        Parameters
        ----------
        smoothing_parameter: float or None
           Denoising weight relative to L2 minimization. If None the method
           is run in interactive mode.
        show_progressbar : None or bool
            If True, display a progress bar. If None the default is set in
            `preferences`.

        Raises
        ------
        SignalDimensionError if the signal dimension is not 1.

        """
        self._check_signal_dimension_equals_one()
        if smoothing_parameter is None:
            smoother = SmoothingTV(self)
            smoother.edit_traits()
        else:
            self.map(_tv_denoise_1d, weight=smoothing_parameter,
                     show_progressbar=show_progressbar)

    def filter_butterworth(self,
                           cutoff_frequency_ratio=None,
                           type='low',
                           order=2):
        """Butterworth filter in place.

        Raises
        ------
        SignalDimensionError if the signal dimension is not 1.

        """
        self._check_signal_dimension_equals_one()
        smoother = ButterworthFilter(self)
        if cutoff_frequency_ratio is not None:
            smoother.cutoff_frequency_ratio = cutoff_frequency_ratio
            smoother.apply()
        else:
            smoother.edit_traits()

    def _remove_background_cli(
            self, signal_range, background_estimator, estimate_background=True,
            show_progressbar=None):
        from hyperspy.models.model1D import Model1D
        model = Model1D(self)
        model.append(background_estimator)
        if estimate_background:
            background_estimator.estimate_parameters(
                self,
                signal_range[0],
                signal_range[1],
                only_current=False)
        else:
            model.set_signal_range(signal_range[0], signal_range[1])
            model.multifit(show_progressbar=show_progressbar)
        return self - model.as_signal(show_progressbar=show_progressbar)

    def remove_background(
            self,
            signal_range='interactive',
            background_type='PowerLaw',
            polynomial_order=2,
            estimate_background=True,
            show_progressbar=None):
        """Remove the background, either in place using a gui or returned as a new
        spectrum using the command line.

        Parameters
        ----------
        signal_range : tuple, optional
            If this argument is not specified, the signal range has to be
            selected using a GUI. And the original spectrum will be replaced.
            If tuple is given, the a spectrum will be returned.
        background_type : string
            The type of component which should be used to fit the background.
            Possible components: PowerLaw, Gaussian, Offset, Polynomial
            If Polynomial is used, the polynomial order can be specified
        polynomial_order : int, default 2
            Specify the polynomial order if a Polynomial background is used.
        estimate_background : bool
            If True, estimate the background. If False, the signal is fitted
            using a full model. This is slower compared to the estimation but
            possibly more accurate.
        show_progressbar : None or bool
            If True, display a progress bar. If None the default is set in
            `preferences`.

        Examples
        --------

        Using gui, replaces spectrum s

        >>>> s.remove_background()

        Using command line, returns a spectrum

        >>>> s = s.remove_background(signal_range=(400,450), background_type='PowerLaw')

        Using a full model to fit the background

        >>>> s = s.remove_background(signal_range=(400,450), estimate_background=False)

        Raises
        ------
        SignalDimensionError if the signal dimension is not 1.

        """
        self._check_signal_dimension_equals_one()
        if signal_range == 'interactive':
            br = BackgroundRemoval(self)
            br.edit_traits()
        else:
            if background_type == 'PowerLaw':
                background_estimator = components.PowerLaw()
            elif background_type == 'Gaussian':
                background_estimator = components.Gaussian()
            elif background_type == 'Offset':
                background_estimator = components.Offset()
            elif background_type == 'Polynomial':
                background_estimator = components.Polynomial(polynomial_order)
            else:
                raise ValueError(
                    "Background type: " +
                    background_type +
                    " not recognized")

            spectra = self._remove_background_cli(
                signal_range, background_estimator, estimate_background,
                show_progressbar=show_progressbar)
            return spectra

    @interactive_range_selector
    def crop_spectrum(self, left_value=None, right_value=None,):
        """Crop in place the spectral dimension.

        Parameters
        ----------
        left_value, righ_value: {int | float | None}
            If int the values are taken as indices. If float they are
            converted to indices using the spectral axis calibration.
            If left_value is None crops from the beginning of the axis.
            If right_value is None crops up to the end of the axis. If
            both are
            None the interactive cropping interface is activated
            enabling
            cropping the spectrum using a span selector in the signal
            plot.

        Raises
        ------
        SignalDimensionError if the signal dimension is not 1.

        """
        self._check_signal_dimension_equals_one()
        self.crop(
            axis=self.axes_manager.signal_axes[0].index_in_axes_manager,
            start=left_value, end=right_value)

    @auto_replot
    def gaussian_filter(self, FWHM):
        """Applies a Gaussian filter in the spectral dimension in place.

        Parameters
        ----------
        FWHM : float
            The Full Width at Half Maximum of the gaussian in the
            spectral axis units

        Raises
        ------
        ValueError if FWHM is equal or less than zero.

        SignalDimensionError if the signal dimension is not 1.

        """
        self._check_signal_dimension_equals_one()
        if FWHM <= 0:
            raise ValueError(
                "FWHM must be greater than zero")
        axis = self.axes_manager.signal_axes[0]
        FWHM *= 1 / axis.scale
        self.data = gaussian_filter1d(
            self.data,
            axis=axis.index_in_array,
            sigma=FWHM / 2.35482)

    @auto_replot
    def hanning_taper(self, side='both', channels=None, offset=0):
        """Apply a hanning taper to the data in place.

        Parameters
        ----------
        side : {'left', 'right', 'both'}
        channels : {None, int}
            The number of channels to taper. If None 5% of the total
            number of channels are tapered.
        offset : int

        Returns
        -------
        channels

        Raises
        ------
        SignalDimensionError if the signal dimension is not 1.

        """
        # TODO: generalize it
        self._check_signal_dimension_equals_one()
        if channels is None:
            channels = int(round(len(self()) * 0.02))
            if channels < 20:
                channels = 20
        dc = self.data
        if side == 'left' or side == 'both':
            dc[..., offset:channels + offset] *= (
                np.hanning(2 * channels)[:channels])
            dc[..., :offset] *= 0.
        if side == 'right' or side == 'both':
            if offset == 0:
                rl = None
            else:
                rl = -offset
            dc[..., -channels - offset:rl] *= (
                np.hanning(2 * channels)[-channels:])
            if offset != 0:
                dc[..., -offset:] *= 0.
        return channels

    def find_peaks1D_ohaver(self, xdim=None, slope_thresh=0, amp_thresh=None,
                            subchannel=True, medfilt_radius=5, maxpeakn=30000,
                            peakgroup=10):
        """Find peaks along a 1D line (peaks in spectrum/spectra).

        Function to locate the positive peaks in a noisy x-y data set.

        Detects peaks by looking for downward zero-crossings in the
        first derivative that exceed 'slope_thresh'.

        Returns an array containing position, height, and width of each
        peak.

        'slope_thresh' and 'amp_thresh', control sensitivity: higher
        values will
        neglect smaller features.


        peakgroup is the number of points around the top peak to search
        around

        Parameters
        ---------


        slope_thresh : float (optional)
                       1st derivative threshold to count the peak
                       default is set to 0.5
                       higher values will neglect smaller features.

        amp_thresh : float (optional)
                     intensity threshold above which
                     default is set to 10% of max(y)
                     higher values will neglect smaller features.

        medfilt_radius : int (optional)
                     median filter window to apply to smooth the data
                     (see scipy.signal.medfilt)
                     if 0, no filter will be applied.
                     default is set to 5

        peakgroup : int (optional)
                    number of points around the "top part" of the peak
                    default is set to 10

        maxpeakn : int (optional)
                   number of maximum detectable peaks
                   default is set to 5000

        subpix : bool (optional)
                 default is set to True

        Returns
        -------
        peaks : structured array of shape _navigation_shape_in_array in which
        each cell contains an array that contains as many structured arrays as
        peaks where found at that location and which fields: position, height,
        width, contains position, height, and width of each peak.

        Raises
        ------
        SignalDimensionError if the signal dimension is not 1.

        """
        # TODO: add scipy.signal.find_peaks_cwt
        self._check_signal_dimension_equals_one()
        axis = self.axes_manager.signal_axes[0].axis
        arr_shape = (self.axes_manager._navigation_shape_in_array
                     if self.axes_manager.navigation_size > 0
                     else [1, ])
        peaks = np.zeros(arr_shape, dtype=object)
        for y, indices in zip(self._iterate_signal(),
                              self.axes_manager._array_indices_generator()):
            peaks[indices] = find_peaks_ohaver(
                y,
                axis,
                slope_thresh=slope_thresh,
                amp_thresh=amp_thresh,
                medfilt_radius=medfilt_radius,
                maxpeakn=maxpeakn,
                peakgroup=peakgroup,
                subchannel=subchannel)
        return peaks

    def estimate_peak_width(self,
                            factor=0.5,
                            window=None,
                            return_interval=False,
                            show_progressbar=None):
        """Estimate the width of the highest intensity of peak
        of the spectra at a given fraction of its maximum.

        It can be used with asymmetric peaks. For accurate results any
        background must be previously substracted.
        The estimation is performed by interpolation using cubic splines.

        Parameters
        ----------
        factor : 0 < float < 1
            The default, 0.5, estimates the FWHM.
        window : None, float
            The size of the window centred at the peak maximum
            used to perform the estimation.
            The window size must be chosen with care: if it is narrower
            than the width of the peak at some positions or if it is
            so wide that it includes other more intense peaks this
            method cannot compute the width and a NaN is stored instead.
        return_interval: bool
            If True, returns 2 extra signals with the positions of the
            desired height fraction at the left and right of the
            peak.
        show_progressbar : None or bool
            If True, display a progress bar. If None the default is set in
            `preferences`.

        Returns
        -------
        width or [width, left, right], depending on the value of
        `return_interval`.

        """
        if show_progressbar is None:
            show_progressbar = preferences.General.show_progressbar
        self._check_signal_dimension_equals_one()
        if not 0 < factor < 1:
            raise ValueError("factor must be between 0 and 1.")

        left, right = (self._get_navigation_signal(),
                       self._get_navigation_signal())
        # The signals must be of dtype float to contain np.nan
        left.change_dtype('float')
        right.change_dtype('float')
        axis = self.axes_manager.signal_axes[0]
        x = axis.axis
        maxval = self.axes_manager.navigation_size
        if maxval > 0:
            pbar = progressbar(maxval=maxval,
                               disabled=not show_progressbar)
        for i, spectrum in enumerate(self):
            if window is not None:
                vmax = axis.index2value(spectrum.data.argmax())
                spectrum = spectrum.isig[vmax - window / 2.:vmax + window / 2.]
                x = spectrum.axes_manager[0].axis
            spline = scipy.interpolate.UnivariateSpline(
                x,
                spectrum.data - factor * spectrum.data.max(),
                s=0)
            roots = spline.roots()
            if len(roots) == 2:
                left.isig[self.axes_manager.indices] = roots[0]
                right.isig[self.axes_manager.indices] = roots[1]
            else:
                left.isig[self.axes_manager.indices] = np.nan
                right.isig[self.axes_manager.indices] = np.nan
            if maxval > 0:
                pbar.update(i)
        if maxval > 0:
            pbar.finish()
        width = right - left
        if factor == 0.5:
            width.metadata.General.title = (
                self.metadata.General.title + " FWHM")
            left.metadata.General.title = (
                self.metadata.General.title + " FWHM left position")

            right.metadata.General.title = (
                self.metadata.General.title + " FWHM right position")
        else:
            width.metadata.General.title = (
                self.metadata.General.title +
                " full-width at %.1f maximum" % factor)
            left.metadata.General.title = (
                self.metadata.General.title +
                " full-width at %.1f maximum left position" % factor)
            right.metadata.General.title = (
                self.metadata.General.title +
                " full-width at %.1f maximum right position" % factor)
        if return_interval is True:
            return [width, left, right]
        else:
            return width


class MVATools(object):
    # TODO: All of the plotting methods here should move to drawing

    def _plot_factors_or_pchars(self, factors, comp_ids=None,
                                calibrate=True, avg_char=False,
                                same_window=None, comp_label='PC',
                                img_data=None,
                                plot_shifts=True, plot_char=4,
                                cmap=plt.cm.gray, quiver_color='white',
                                vector_scale=1,
                                per_row=3, ax=None):
        """Plot components from PCA or ICA, or peak characteristics

        Parameters
        ----------

        comp_ids : None, int, or list of ints
            if None, returns maps of all components.
            if int, returns maps of components with ids from 0 to given
            int.
            if list of ints, returns maps of components with ids in
            given list.
        calibrate : bool
            if True, plots are calibrated according to the data in the
            axes
            manager.
        same_window : bool
            if True, plots each factor to the same window.  They are
            not scaled.
        comp_label : string, the label that is either the plot title
        (if plotting in
            separate windows) or the label in the legend (if plotting
            in the
            same window)
        cmap : a matplotlib colormap
            The colormap used for factor images or
            any peak characteristic scatter map
            overlay.

        Parameters only valid for peak characteristics (or pk char factors):
        --------------------------------------------------------------------

        img_data - 2D numpy array,
            The array to overlay peak characteristics onto.  If None,
            defaults to the average image of your stack.

        plot_shifts - bool, default is True
            If true, plots a quiver (arrow) plot showing the shifts for
            each
            peak present in the component being plotted.

        plot_char - None or int
            If int, the id of the characteristic to plot as the colored
            scatter plot.
            Possible components are:
               4: peak height
               5: peak orientation
               6: peak eccentricity

       quiver_color : any color recognized by matplotlib
           Determines the color of vectors drawn for
           plotting peak shifts.

       vector_scale : integer or None
           Scales the quiver plot arrows.  The vector
           is defined as one data unit along the X axis.
           If shifts are small, set vector_scale so
           that when they are multiplied by vector_scale,
           they are on the scale of the image plot.
           If None, uses matplotlib's autoscaling.

        """
        if same_window is None:
            same_window = preferences.MachineLearning.same_window
        if comp_ids is None:
            comp_ids = xrange(factors.shape[1])

        elif not hasattr(comp_ids, '__iter__'):
            comp_ids = xrange(comp_ids)

        n = len(comp_ids)
        if same_window:
            rows = int(np.ceil(n / float(per_row)))

        fig_list = []

        if n < per_row:
            per_row = n

        if same_window and self.axes_manager.signal_dimension == 2:
            f = plt.figure(figsize=(4 * per_row, 3 * rows))
        else:
            f = plt.figure()
        for i in xrange(len(comp_ids)):
            if self.axes_manager.signal_dimension == 1:
                if same_window:
                    ax = plt.gca()
                else:
                    if i > 0:
                        f = plt.figure()
                    ax = f.add_subplot(111)
                ax = sigdraw._plot_1D_component(
                    factors=factors,
                    idx=comp_ids[i],
                    axes_manager=self.axes_manager,
                    ax=ax,
                    calibrate=calibrate,
                    comp_label=comp_label,
                    same_window=same_window)
                if same_window:
                    plt.legend(ncol=factors.shape[1] // 2, loc='best')
            elif self.axes_manager.signal_dimension == 2:
                if same_window:
                    ax = f.add_subplot(rows, per_row, i + 1)
                else:
                    if i > 0:
                        f = plt.figure()
                    ax = f.add_subplot(111)

                sigdraw._plot_2D_component(factors=factors,
                                           idx=comp_ids[i],
                                           axes_manager=self.axes_manager,
                                           calibrate=calibrate, ax=ax,
                                           cmap=cmap, comp_label=comp_label)
            if not same_window:
                fig_list.append(f)
        try:
            plt.tight_layout()
        except:
            pass
        if not same_window:
            return fig_list
        else:
            return f

    def _plot_loadings(self, loadings, comp_ids=None, calibrate=True,
                       same_window=None, comp_label=None,
                       with_factors=False, factors=None,
                       cmap=plt.cm.gray, no_nans=False, per_row=3):
        if same_window is None:
            same_window = preferences.MachineLearning.same_window
        if comp_ids is None:
            comp_ids = xrange(loadings.shape[0])

        elif not hasattr(comp_ids, '__iter__'):
            comp_ids = xrange(comp_ids)

        n = len(comp_ids)
        if same_window:
            rows = int(np.ceil(n / float(per_row)))

        fig_list = []

        if n < per_row:
            per_row = n

        if same_window and self.axes_manager.signal_dimension == 2:
            f = plt.figure(figsize=(4 * per_row, 3 * rows))
        else:
            f = plt.figure()

        for i in xrange(n):
            if self.axes_manager.navigation_dimension == 1:
                if same_window:
                    ax = plt.gca()
                else:
                    if i > 0:
                        f = plt.figure()
                    ax = f.add_subplot(111)
            elif self.axes_manager.navigation_dimension == 2:
                if same_window:
                    ax = f.add_subplot(rows, per_row, i + 1)
                else:
                    if i > 0:
                        f = plt.figure()
                    ax = f.add_subplot(111)
            sigdraw._plot_loading(
                loadings, idx=comp_ids[i], axes_manager=self.axes_manager,
                no_nans=no_nans, calibrate=calibrate, cmap=cmap,
                comp_label=comp_label, ax=ax, same_window=same_window)
            if not same_window:
                fig_list.append(f)
        try:
            plt.tight_layout()
        except:
            pass
        if not same_window:
            if with_factors:
                return fig_list, self._plot_factors_or_pchars(
                    factors, comp_ids=comp_ids, calibrate=calibrate,
                    same_window=same_window, comp_label=comp_label,
                    per_row=per_row)
            else:
                return fig_list
        else:
            if self.axes_manager.navigation_dimension == 1:
                plt.legend(ncol=loadings.shape[0] // 2, loc='best')
                animate_legend()
            if with_factors:
                return f, self._plot_factors_or_pchars(factors,
                                                       comp_ids=comp_ids,
                                                       calibrate=calibrate,
                                                       same_window=same_window,
                                                       comp_label=comp_label,
                                                       per_row=per_row)
            else:
                return f

    def _export_factors(self,
                        factors,
                        folder=None,
                        comp_ids=None,
                        multiple_files=None,
                        save_figures=False,
                        save_figures_format='png',
                        factor_prefix=None,
                        factor_format=None,
                        comp_label=None,
                        cmap=plt.cm.gray,
                        plot_shifts=True,
                        plot_char=4,
                        img_data=None,
                        same_window=False,
                        calibrate=True,
                        quiver_color='white',
                        vector_scale=1,
                        no_nans=True, per_row=3):

        from hyperspy._signals.image import Image
        from hyperspy._signals.spectrum import Spectrum

        if multiple_files is None:
            multiple_files = preferences.MachineLearning.multiple_files

        if factor_format is None:
            factor_format = preferences.MachineLearning.\
                export_factors_default_file_format

        # Select the desired factors
        if comp_ids is None:
            comp_ids = xrange(factors.shape[1])
        elif not hasattr(comp_ids, '__iter__'):
            comp_ids = range(comp_ids)
        mask = np.zeros(factors.shape[1], dtype=np.bool)
        for idx in comp_ids:
            mask[idx] = 1
        factors = factors[:, mask]

        if save_figures is True:
            plt.ioff()
            fac_plots = self._plot_factors_or_pchars(factors,
                                                     comp_ids=comp_ids,
                                                     same_window=same_window,
                                                     comp_label=comp_label,
                                                     img_data=img_data,
                                                     plot_shifts=plot_shifts,
                                                     plot_char=plot_char,
                                                     cmap=cmap,
                                                     per_row=per_row,
                                                     quiver_color=quiver_color,
                                                     vector_scale=vector_scale)
            for idx in xrange(len(comp_ids)):
                filename = '%s_%02i.%s' % (factor_prefix, comp_ids[idx],
                                           save_figures_format)
                if folder is not None:
                    filename = os.path.join(folder, filename)
                ensure_directory(filename)
                _args = {'dpi': 600,
                         'format': save_figures_format}
                fac_plots[idx].savefig(filename, **_args)
            plt.ion()

        elif multiple_files is False:
            if self.axes_manager.signal_dimension == 2:
                # factor images
                axes_dicts = []
                axes = self.axes_manager.signal_axes[::-1]
                shape = (axes[1].size, axes[0].size)
                factor_data = np.rollaxis(
                    factors.reshape((shape[0], shape[1], -1)), 2)
                axes_dicts.append(axes[0].get_axis_dictionary())
                axes_dicts.append(axes[1].get_axis_dictionary())
                axes_dicts.append({'name': 'factor_index',
                                   'scale': 1.,
                                   'offset': 0.,
                                   'size': int(factors.shape[1]),
                                   'units': 'factor',
                                   'index_in_array': 0, })
                s = Image(factor_data,
                          axes=axes_dicts,
                          metadata={
                              'General': {'title': '%s from %s' % (
                                  factor_prefix,
                                  self.metadata.General.title),
                              }})
            elif self.axes_manager.signal_dimension == 1:
                axes = [self.axes_manager.signal_axes[0].get_axis_dictionary(),
                        {'name': 'factor_index',
                         'scale': 1.,
                         'offset': 0.,
                         'size': int(factors.shape[1]),
                         'units': 'factor',
                         'index_in_array': 0,
                         }]
                axes[0]['index_in_array'] = 1
                s = Spectrum(
                    factors.T, axes=axes, metadata={
                        "General": {
                            'title': '%s from %s' %
                            (factor_prefix, self.metadata.General.title), }})
            filename = '%ss.%s' % (factor_prefix, factor_format)
            if folder is not None:
                filename = os.path.join(folder, filename)
            s.save(filename)
        else:  # Separate files
            if self.axes_manager.signal_dimension == 1:

                axis_dict = self.axes_manager.signal_axes[0].\
                    get_axis_dictionary()
                axis_dict['index_in_array'] = 0
                for dim, index in zip(comp_ids, range(len(comp_ids))):
                    s = Spectrum(factors[:, index],
                                 axes=[axis_dict, ],
                                 metadata={
                                     "General": {'title': '%s from %s' % (
                                         factor_prefix,
                                         self.metadata.General.title),
                                     }})
                    filename = '%s-%i.%s' % (factor_prefix,
                                             dim,
                                             factor_format)
                    if folder is not None:
                        filename = os.path.join(folder, filename)
                    s.save(filename)

            if self.axes_manager.signal_dimension == 2:
                axes = self.axes_manager.signal_axes
                axes_dicts = [axes[0].get_axis_dictionary(),
                              axes[1].get_axis_dictionary()]
                axes_dicts[0]['index_in_array'] = 0
                axes_dicts[1]['index_in_array'] = 1

                factor_data = factors.reshape(
                    self.axes_manager._signal_shape_in_array + [-1, ])

                for dim, index in zip(comp_ids, range(len(comp_ids))):
                    im = Image(factor_data[..., index],
                               axes=axes_dicts,
                               metadata={
                                   "General": {'title': '%s from %s' % (
                                       factor_prefix,
                                       self.metadata.General.title),
                                   }})
                    filename = '%s-%i.%s' % (factor_prefix,
                                             dim,
                                             factor_format)
                    if folder is not None:
                        filename = os.path.join(folder, filename)
                    im.save(filename)

    def _export_loadings(self,
                         loadings,
                         folder=None,
                         comp_ids=None,
                         multiple_files=None,
                         loading_prefix=None,
                         loading_format=None,
                         save_figures_format='png',
                         comp_label=None,
                         cmap=plt.cm.gray,
                         save_figures=False,
                         same_window=False,
                         calibrate=True,
                         no_nans=True,
                         per_row=3):

        from hyperspy._signals.image import Image
        from hyperspy._signals.spectrum import Spectrum

        if multiple_files is None:
            multiple_files = preferences.MachineLearning.multiple_files

        if loading_format is None:
            loading_format = preferences.MachineLearning.\
                export_loadings_default_file_format

        if comp_ids is None:
            comp_ids = range(loadings.shape[0])
        elif not hasattr(comp_ids, '__iter__'):
            comp_ids = range(comp_ids)
        mask = np.zeros(loadings.shape[0], dtype=np.bool)
        for idx in comp_ids:
            mask[idx] = 1
        loadings = loadings[mask]

        if save_figures is True:
            plt.ioff()
            sc_plots = self._plot_loadings(loadings, comp_ids=comp_ids,
                                           calibrate=calibrate,
                                           same_window=same_window,
                                           comp_label=comp_label,
                                           cmap=cmap, no_nans=no_nans,
                                           per_row=per_row)
            for idx in xrange(len(comp_ids)):
                filename = '%s_%02i.%s' % (loading_prefix, comp_ids[idx],
                                           save_figures_format)
                if folder is not None:
                    filename = os.path.join(folder, filename)
                ensure_directory(filename)
                _args = {'dpi': 600,
                         'format': save_figures_format}
                sc_plots[idx].savefig(filename, **_args)
            plt.ion()
        elif multiple_files is False:
            if self.axes_manager.navigation_dimension == 2:
                axes_dicts = []
                axes = self.axes_manager.navigation_axes[::-1]
                shape = (axes[1].size, axes[0].size)
                loading_data = loadings.reshape((-1, shape[0], shape[1]))
                axes_dicts.append(axes[0].get_axis_dictionary())
                axes_dicts[0]['index_in_array'] = 1
                axes_dicts.append(axes[1].get_axis_dictionary())
                axes_dicts[1]['index_in_array'] = 2
                axes_dicts.append({'name': 'loading_index',
                                   'scale': 1.,
                                   'offset': 0.,
                                   'size': int(loadings.shape[0]),
                                   'units': 'factor',
                                   'index_in_array': 0, })
                s = Image(loading_data,
                          axes=axes_dicts,
                          metadata={
                              "General": {'title': '%s from %s' % (
                                  loading_prefix,
                                  self.metadata.General.title),
                              }})
            elif self.axes_manager.navigation_dimension == 1:
                cal_axis = self.axes_manager.navigation_axes[0].\
                    get_axis_dictionary()
                cal_axis['index_in_array'] = 1
                axes = [{'name': 'loading_index',
                         'scale': 1.,
                         'offset': 0.,
                         'size': int(loadings.shape[0]),
                         'units': 'comp_id',
                         'index_in_array': 0, },
                        cal_axis]
                s = Image(loadings,
                          axes=axes,
                          metadata={
                              "General": {'title': '%s from %s' % (
                                  loading_prefix,
                                  self.metadata.General.title),
                              }})
            filename = '%ss.%s' % (loading_prefix, loading_format)
            if folder is not None:
                filename = os.path.join(folder, filename)
            s.save(filename)
        else:  # Separate files
            if self.axes_manager.navigation_dimension == 1:
                axis_dict = self.axes_manager.navigation_axes[0].\
                    get_axis_dictionary()
                axis_dict['index_in_array'] = 0
                for dim, index in zip(comp_ids, range(len(comp_ids))):
                    s = Spectrum(loadings[index],
                                 axes=[axis_dict, ])
                    filename = '%s-%i.%s' % (loading_prefix,
                                             dim,
                                             loading_format)
                    if folder is not None:
                        filename = os.path.join(folder, filename)
                    s.save(filename)
            elif self.axes_manager.navigation_dimension == 2:
                axes_dicts = []
                axes = self.axes_manager.navigation_axes[::-1]
                shape = (axes[0].size, axes[1].size)
                loading_data = loadings.reshape((-1, shape[0], shape[1]))
                axes_dicts.append(axes[0].get_axis_dictionary())
                axes_dicts[0]['index_in_array'] = 0
                axes_dicts.append(axes[1].get_axis_dictionary())
                axes_dicts[1]['index_in_array'] = 1
                for dim, index in zip(comp_ids, range(len(comp_ids))):
                    s = Image(loading_data[index, ...],
                              axes=axes_dicts,
                              metadata={
                                  "General": {'title': '%s from %s' % (
                                      loading_prefix,
                                      self.metadata.General.title),
                                  }})
                    filename = '%s-%i.%s' % (loading_prefix,
                                             dim,
                                             loading_format)
                    if folder is not None:
                        filename = os.path.join(folder, filename)
                    s.save(filename)

    def plot_decomposition_factors(self,
                                   comp_ids=None,
                                   calibrate=True,
                                   same_window=None,
                                   comp_label='Decomposition factor',
                                   per_row=3):
        """Plot factors from a decomposition.

        Parameters
        ----------

        comp_ids : None, int, or list of ints
            if None, returns maps of all components.
            if int, returns maps of components with ids from 0 to given
            int.
            if list of ints, returns maps of components with ids in
            given list.

        calibrate : bool
            if True, calibrates plots where calibration is available
            from
            the axes_manager.  If False, plots are in pixels/channels.

        same_window : bool
            if True, plots each factor to the same window.  They are
            not scaled.

        comp_label : string, the label that is either the plot title
        (if plotting in
            separate windows) or the label in the legend (if plotting
            in the
            same window)

        cmap : The colormap used for the factor image, or for peak
            characteristics, the colormap used for the scatter plot of
            some peak characteristic.

        per_row : int, the number of plots in each row, when the
        same_window
            parameter is True.

        See Also
        --------
        plot_decomposition_loadings, plot_decomposition_results.

        """
        if self.axes_manager.signal_dimension > 2:
            raise NotImplementedError("This method cannot plot factors of "
                                      "signals of dimension higher than 2."
                                      "You can use "
                                      "`plot_decomposition_results` instead.")
        if same_window is None:
            same_window = preferences.MachineLearning.same_window
        factors = self.learning_results.factors
        if comp_ids is None:
            comp_ids = self.learning_results.output_dimension

        return self._plot_factors_or_pchars(factors,
                                            comp_ids=comp_ids,
                                            calibrate=calibrate,
                                            same_window=same_window,
                                            comp_label=comp_label,
                                            per_row=per_row)

    def plot_bss_factors(self, comp_ids=None, calibrate=True,
                         same_window=None, comp_label='BSS factor',
                         per_row=3):
        """Plot factors from blind source separation results.

        Parameters
        ----------

        comp_ids : None, int, or list of ints
            if None, returns maps of all components.
            if int, returns maps of components with ids from 0 to
            given int.
            if list of ints, returns maps of components with ids in
            given list.

        calibrate : bool
            if True, calibrates plots where calibration is available
            from
            the axes_manager.  If False, plots are in pixels/channels.

        same_window : bool
            if True, plots each factor to the same window.  They are
            not scaled.

        comp_label : string, the label that is either the plot title
        (if plotting in
            separate windows) or the label in the legend (if plotting
            in the
            same window)

        cmap : The colormap used for the factor image, or for peak
            characteristics, the colormap used for the scatter plot of
            some peak characteristic.

        per_row : int, the number of plots in each row, when the
        same_window
            parameter is True.

        See Also
        --------
        plot_bss_loadings, plot_bss_results.

        """
        if self.axes_manager.signal_dimension > 2:
            raise NotImplementedError("This method cannot plot factors of "
                                      "signals of dimension higher than 2."
                                      "You can use "
                                      "`plot_decomposition_results` instead.")

        if same_window is None:
            same_window = preferences.MachineLearning.same_window
        factors = self.learning_results.bss_factors
        return self._plot_factors_or_pchars(factors,
                                            comp_ids=comp_ids,
                                            calibrate=calibrate,
                                            same_window=same_window,
                                            comp_label=comp_label,
                                            per_row=per_row)

    def plot_decomposition_loadings(self,
                                    comp_ids=None,
                                    calibrate=True,
                                    same_window=None,
                                    comp_label='Decomposition loading',
                                    with_factors=False,
                                    cmap=plt.cm.gray,
                                    no_nans=False,
                                    per_row=3):
        """Plot loadings from PCA.

        Parameters
        ----------

        comp_ids : None, int, or list of ints
            if None, returns maps of all components.
            if int, returns maps of components with ids from 0 to
            given int.
            if list of ints, returns maps of components with ids in
            given list.

        calibrate : bool
            if True, calibrates plots where calibration is available
            from
            the axes_manager.  If False, plots are in pixels/channels.

        same_window : bool
            if True, plots each factor to the same window.  They are
            not scaled.

        comp_label : string,
            The label that is either the plot title (if plotting in
            separate windows) or the label in the legend (if plotting
            in the same window). In this case, each loading line can be
            toggled on and off by clicking on the legended line.

        with_factors : bool
            If True, also returns figure(s) with the factors for the
            given comp_ids.

        cmap : matplotlib colormap
            The colormap used for the factor image, or for peak
            characteristics, the colormap used for the scatter plot of
            some peak characteristic.

        no_nans : bool
            If True, removes NaN's from the loading plots.

        per_row : int
            the number of plots in each row, when the same_window
            parameter is True.

        See Also
        --------
        plot_decomposition_factors, plot_decomposition_results.

        """
        if self.axes_manager.navigation_dimension > 2:
            raise NotImplementedError("This method cannot plot loadings of "
                                      "dimension higher than 2."
                                      "You can use "
                                      "`plot_decomposition_results` instead.")
        if same_window is None:
            same_window = preferences.MachineLearning.same_window
        loadings = self.learning_results.loadings.T
        if with_factors:
            factors = self.learning_results.factors
        else:
            factors = None

        if comp_ids is None:
            comp_ids = self.learning_results.output_dimension
        return self._plot_loadings(
            loadings,
            comp_ids=comp_ids,
            with_factors=with_factors,
            factors=factors,
            same_window=same_window,
            comp_label=comp_label,
            cmap=cmap,
            no_nans=no_nans,
            per_row=per_row)

    def plot_bss_loadings(self, comp_ids=None, calibrate=True,
                          same_window=None, comp_label='BSS loading',
                          with_factors=False, cmap=plt.cm.gray,
                          no_nans=False, per_row=3):
        """Plot loadings from ICA

        Parameters
        ----------

        comp_ids : None, int, or list of ints
            if None, returns maps of all components.
            if int, returns maps of components with ids from 0 to
            given int.
            if list of ints, returns maps of components with ids in
            given list.

        calibrate : bool
            if True, calibrates plots where calibration is available
            from
            the axes_manager.  If False, plots are in pixels/channels.

        same_window : bool
            if True, plots each factor to the same window.  They are
            not scaled.

        comp_label : string,
            The label that is either the plot title (if plotting in
            separate windows) or the label in the legend (if plotting
            in the same window). In this case, each loading line can be
            toggled on and off by clicking on the legended line.

        with_factors : bool
            If True, also returns figure(s) with the factors for the
            given comp_ids.

        cmap : matplotlib colormap
            The colormap used for the factor image, or for peak
            characteristics, the colormap used for the scatter plot of
            some peak characteristic.

        no_nans : bool
            If True, removes NaN's from the loading plots.

        per_row : int
            the number of plots in each row, when the same_window
            parameter is True.

        See Also
        --------
        plot_bss_factors, plot_bss_results.

        """
        if self.axes_manager.navigation_dimension > 2:
            raise NotImplementedError("This method cannot plot loadings of "
                                      "dimension higher than 2."
                                      "You can use "
                                      "`plot_bss_results` instead.")
        if same_window is None:
            same_window = preferences.MachineLearning.same_window
        loadings = self.learning_results.bss_loadings.T
        if with_factors:
            factors = self.learning_results.bss_factors
        else:
            factors = None
        return self._plot_loadings(
            loadings,
            comp_ids=comp_ids,
            with_factors=with_factors,
            factors=factors,
            same_window=same_window,
            comp_label=comp_label,
            cmap=cmap,
            no_nans=no_nans,
            per_row=per_row)

    def export_decomposition_results(self, comp_ids=None,
                                     folder=None,
                                     calibrate=True,
                                     factor_prefix='factor',
                                     factor_format=None,
                                     loading_prefix='loading',
                                     loading_format=None,
                                     comp_label=None,
                                     cmap=plt.cm.gray,
                                     same_window=False,
                                     multiple_files=None,
                                     no_nans=True,
                                     per_row=3,
                                     save_figures=False,
                                     save_figures_format='png'):
        """Export results from a decomposition to any of the supported
        formats.

        Parameters
        ----------
        comp_ids : None, int, or list of ints
            if None, returns all components/loadings.
            if int, returns components/loadings with ids from 0 to
            given int.
            if list of ints, returns components/loadings with ids in
            given list.
        folder : str or None
            The path to the folder where the file will be saved.
            If `None` the
            current folder is used by default.
        factor_prefix : string
            The prefix that any exported filenames for
            factors/components
            begin with
        factor_format : string
            The extension of the format that you wish to save to.
        loading_prefix : string
            The prefix that any exported filenames for
            factors/components
            begin with
        loading_format : string
            The extension of the format that you wish to save to.
            Determines
            the kind of output.
                - For image formats (tif, png, jpg, etc.), plots are
                created
                  using the plotting flags as below, and saved at
                  600 dpi.
                  One plot per loading is saved.
                - For multidimensional formats (rpl, hdf5), arrays are
                saved
                  in single files.  All loadings are contained in the
                  one
                  file.
                - For spectral formats (msa), each loading is saved to a
                  separate file.
        multiple_files : Bool
            If True, on exporting a file per factor and per loading will
             be
            created. Otherwise only two files will be created, one for
            the
            factors and another for the loadings. The default value can
            be
            chosen in the preferences.
        save_figures : Bool
            If True the same figures that are obtained when using the
            plot
            methods will be saved with 600 dpi resolution

        Plotting options (for save_figures = True ONLY)
        ----------------------------------------------

        calibrate : bool
            if True, calibrates plots where calibration is available
            from
            the axes_manager.  If False, plots are in pixels/channels.
        same_window : bool
            if True, plots each factor to the same window.
        comp_label : string, the label that is either the plot title
            (if plotting in separate windows) or the label in the legend
            (if plotting in the same window)
        cmap : The colormap used for the factor image, or for peak
            characteristics, the colormap used for the scatter plot of
            some peak characteristic.
        per_row : int, the number of plots in each row, when the
        same_window
            parameter is True.
        save_figures_format : str
            The image format extension.

        See Also
        --------
        get_decomposition_factors,
        get_decomposition_loadings.

        """

        factors = self.learning_results.factors
        loadings = self.learning_results.loadings.T
        self._export_factors(
            factors,
            folder=folder,
            comp_ids=comp_ids,
            calibrate=calibrate,
            multiple_files=multiple_files,
            factor_prefix=factor_prefix,
            factor_format=factor_format,
            comp_label=comp_label,
            save_figures=save_figures,
            cmap=cmap,
            no_nans=no_nans,
            same_window=same_window,
            per_row=per_row,
            save_figures_format=save_figures_format)
        self._export_loadings(
            loadings,
            comp_ids=comp_ids, folder=folder,
            calibrate=calibrate,
            multiple_files=multiple_files,
            loading_prefix=loading_prefix,
            loading_format=loading_format,
            comp_label=comp_label,
            cmap=cmap,
            save_figures=save_figures,
            same_window=same_window,
            no_nans=no_nans,
            per_row=per_row)

    def export_bss_results(self,
                           comp_ids=None,
                           folder=None,
                           calibrate=True,
                           multiple_files=None,
                           save_figures=False,
                           factor_prefix='bss_factor',
                           factor_format=None,
                           loading_prefix='bss_loading',
                           loading_format=None,
                           comp_label=None, cmap=plt.cm.gray,
                           same_window=False,
                           no_nans=True,
                           per_row=3,
                           save_figures_format='png'):
        """Export results from ICA to any of the supported formats.

        Parameters
        ----------
        comp_ids : None, int, or list of ints
            if None, returns all components/loadings.
            if int, returns components/loadings with ids from 0 to given
             int.
            if list of ints, returns components/loadings with ids in
            iven list.
        folder : str or None
            The path to the folder where the file will be saved. If
            `None` the
            current folder is used by default.
        factor_prefix : string
            The prefix that any exported filenames for
            factors/components
            begin with
        factor_format : string
            The extension of the format that you wish to save to.
            Determines
            the kind of output.
                - For image formats (tif, png, jpg, etc.), plots are
                created
                  using the plotting flags as below, and saved at
                  600 dpi.
                  One plot per factor is saved.
                - For multidimensional formats (rpl, hdf5), arrays are
                saved
                  in single files.  All factors are contained in the one
                  file.
                - For spectral formats (msa), each factor is saved to a
                  separate file.

        loading_prefix : string
            The prefix that any exported filenames for
            factors/components
            begin with
        loading_format : string
            The extension of the format that you wish to save to.
        multiple_files : Bool
            If True, on exporting a file per factor and per loading
            will be
            created. Otherwise only two files will be created, one
            for the
            factors and another for the loadings. The default value
            can be
            chosen in the preferences.
        save_figures : Bool
            If True the same figures that are obtained when using the
            plot
            methods will be saved with 600 dpi resolution

        Plotting options (for save_figures = True ONLY)
        ----------------------------------------------
        calibrate : bool
            if True, calibrates plots where calibration is available
            from
            the axes_manager.  If False, plots are in pixels/channels.
        same_window : bool
            if True, plots each factor to the same window.
        comp_label : string
            the label that is either the plot title (if plotting in
            separate windows) or the label in the legend (if plotting
            in the
            same window)
        cmap : The colormap used for the factor image, or for peak
            characteristics, the colormap used for the scatter plot of
            some peak characteristic.
        per_row : int, the number of plots in each row, when the
        same_window
            parameter is True.
        save_figures_format : str
            The image format extension.

        See Also
        --------
        get_bss_factors,
        get_bss_loadings.

        """

        factors = self.learning_results.bss_factors
        loadings = self.learning_results.bss_loadings.T
        self._export_factors(factors,
                             folder=folder,
                             comp_ids=comp_ids,
                             calibrate=calibrate,
                             multiple_files=multiple_files,
                             factor_prefix=factor_prefix,
                             factor_format=factor_format,
                             comp_label=comp_label,
                             save_figures=save_figures,
                             cmap=cmap,
                             no_nans=no_nans,
                             same_window=same_window,
                             per_row=per_row,
                             save_figures_format=save_figures_format)

        self._export_loadings(loadings,
                              comp_ids=comp_ids,
                              folder=folder,
                              calibrate=calibrate,
                              multiple_files=multiple_files,
                              loading_prefix=loading_prefix,
                              loading_format=loading_format,
                              comp_label=comp_label,
                              cmap=cmap,
                              save_figures=save_figures,
                              same_window=same_window,
                              no_nans=no_nans,
                              per_row=per_row,
                              save_figures_format=save_figures_format)

    def _get_loadings(self, loadings):
        from hyperspy.api import signals
        data = loadings.T.reshape(
            (-1,) + self.axes_manager.navigation_shape[::-1])
        signal = signals.Signal(
            data,
            axes=(
                [{"size": data.shape[0], "navigate": True}] +
                self.axes_manager._get_navigation_axes_dicts()))
        signal.set_signal_origin(self.metadata.Signal.signal_origin)
        for axis in signal.axes_manager._axes[1:]:
            axis.navigate = False
        return signal

    def _get_factors(self, factors):
        signal = self.__class__(
            factors.T.reshape((-1,) + self.axes_manager.signal_shape[::-1]),
            axes=[{"size": factors.shape[-1], "navigate": True}] +
            self.axes_manager._get_signal_axes_dicts())
        signal.set_signal_origin(self.metadata.Signal.signal_origin)
        signal.set_signal_type(self.metadata.Signal.signal_type)
        for axis in signal.axes_manager._axes[1:]:
            axis.navigate = False
        return signal

    def get_decomposition_loadings(self):
        """Return the decomposition loadings as a Signal.

        See Also
        -------
        get_decomposition_factors, export_decomposition_results.

        """
        signal = self._get_loadings(self.learning_results.loadings)
        signal.axes_manager._axes[0].name = "Decomposition component index"
        signal.metadata.General.title = "Decomposition loadings of " + \
            self.metadata.General.title
        return signal

    def get_decomposition_factors(self):
        """Return the decomposition factors as a Signal.

        See Also
        -------
        get_decomposition_loadings, export_decomposition_results.

        """
        signal = self._get_factors(self.learning_results.factors)
        signal.axes_manager._axes[0].name = "Decomposition component index"
        signal.metadata.General.title = ("Decomposition factors of " +
                                         self.metadata.General.title)
        return signal

    def get_bss_loadings(self):
        """Return the blind source separtion loadings as a Signal.

        See Also
        -------
        get_bss_factors, export_bss_results.

        """
        signal = self._get_loadings(
            self.learning_results.bss_loadings)
        signal.axes_manager[0].name = "BSS component index"
        signal.metadata.General.title = ("BSS loadings of " +
                                         self.metadata.General.title)
        return signal

    def get_bss_factors(self):
        """Return the blind source separtion factors as a Signal.

        See Also
        -------
        get_bss_loadings, export_bss_results.

        """
        signal = self._get_factors(self.learning_results.bss_factors)
        signal.axes_manager[0].name = "BSS component index"
        signal.metadata.General.title = ("BSS factors of " +
                                         self.metadata.General.title)
        return signal

    def plot_bss_results(self,
                         factors_navigator="auto",
                         loadings_navigator="auto",
                         factors_dim=2,
                         loadings_dim=2,):
        """Plot the blind source separation factors and loadings.

        Unlike `plot_bss_factors` and `plot_bss_loadings`, this method displays
        one component at a time. Therefore it provides a more compact
        visualization than then other two methods.  The loadings and factors
        are displayed in different windows and each has its own
        navigator/sliders to navigate them if they are multidimensional. The
        component index axis is syncronize between the two.

        Parameters
        ----------
        factor_navigator, loadings_navigator : {"auto", None, "spectrum",
        Signal}
            See `plot` documentation for details.
        factors_dim, loadings_dim: int
            Currently HyperSpy cannot plot signals of dimension higher than
            two. Therefore, to visualize the BSS results when the
            factors or the loadings have signal dimension greater than 2
            we can view the data as spectra(images) by setting this parameter
            to 1(2). (Default 2)

        See Also
        --------
        plot_bss_factors, plot_bss_loadings, plot_decomposition_results.

        """
        factors = self.get_bss_factors()
        loadings = self.get_bss_loadings()
        factors.axes_manager._axes[0] = loadings.axes_manager._axes[0]
        if loadings.axes_manager.signal_dimension > 2:
            loadings.axes_manager.set_signal_dimension(loadings_dim)
        if factors.axes_manager.signal_dimension > 2:
            factors.axes_manager.set_signal_dimension(factors_dim)
        loadings.plot(navigator=loadings_navigator)
        factors.plot(navigator=factors_navigator)

    def plot_decomposition_results(self,
                                   factors_navigator="auto",
                                   loadings_navigator="auto",
                                   factors_dim=2,
                                   loadings_dim=2):
        """Plot the decompostion factors and loadings.

        Unlike `plot_factors` and `plot_loadings`, this method displays
        one component at a time. Therefore it provides a more compact
        visualization than then other two methods.  The loadings and factors
        are displayed in different windows and each has its own
        navigator/sliders to navigate them if they are multidimensional. The
        component index axis is syncronize between the two.

        Parameters
        ----------
        factor_navigator, loadings_navigator : {"auto", None, "spectrum",
        Signal}
            See `plot` documentation for details.
        factors_dim, loadings_dim : int
            Currently HyperSpy cannot plot signals of dimension higher than
            two. Therefore, to visualize the BSS results when the
            factors or the loadings have signal dimension greater than 2
            we can view the data as spectra(images) by setting this parameter
            to 1(2). (Default 2)

        See Also
        --------
        plot_factors, plot_loadings, plot_bss_results.

        """
        factors = self.get_decomposition_factors()
        loadings = self.get_decomposition_loadings()
        factors.axes_manager._axes[0] = loadings.axes_manager._axes[0]
        if loadings.axes_manager.signal_dimension > 2:
            loadings.axes_manager.set_signal_dimension(loadings_dim)
        if factors.axes_manager.signal_dimension > 2:
            factors.axes_manager.set_signal_dimension(factors_dim)
        loadings.plot(navigator=loadings_navigator)
        factors.plot(navigator=factors_navigator)


class SpecialSlicersSignal(SpecialSlicers):

    def __setitem__(self, i, j):
        """x.__setitem__(i, y) <==> x[i]=y
        """
        if isinstance(j, Signal):
            j = j.data
        array_slices = self.obj._get_array_slices(i, self.isNavigation)
        self.obj.data[array_slices] = j

    def __len__(self):
        return self.obj.axes_manager.signal_shape[0]


class Signal(FancySlicing,
             MVA,
             MVATools,
             Signal1DTools,
             Signal2DTools,):

    _record_by = ""
    _signal_type = ""
    _signal_origin = ""
    _additional_slicing_targets = [
        "metadata.Signal.Noise_properties.variance",
    ]

    def __init__(self, data, **kwds):
        """Create a Signal from a numpy array.

        Parameters
        ----------
        data : numpy array
           The signal data. It can be an array of any dimensions.
        axes : dictionary (optional)
            Dictionary to define the axes (see the
            documentation of the AxesManager class for more details).
        attributes : dictionary (optional)
            A dictionary whose items are stored as attributes.
        metadata : dictionary (optional)
            A dictionary containing a set of parameters
            that will to stores in the `metadata` attribute.
            Some parameters might be mandatory in some cases.
        original_metadata : dictionary (optional)
            A dictionary containing a set of parameters
            that will to stores in the `original_metadata` attribute. It
            typically contains all the parameters that has been
            imported from the original data file.

        """
        self._create_metadata()
        self.models = ModelManager(self)
        self.learning_results = LearningResults()
        kwds['data'] = data
        self._load_dictionary(kwds)
        self._plot = None
        self.auto_replot = True
        self.inav = SpecialSlicersSignal(self, True)
        self.isig = SpecialSlicersSignal(self, False)
        self.events = Events()
<<<<<<< HEAD
        self.events.data_changed = Event()
        self.events.axes_changed = Event()
=======
        self.events.data_changed = Event("""
            Event that triggers when the data has changed

            The event trigger when the data is ready for consumption by any
            process that depend on it as input. Plotted signals automatically
            connect this Event to its `Signal.plot()`.

            Note: The event only fires at certain specific times, not everytime
            that the `Signal.data` array changes values.

            Arguments:
                signal: The signal that owns the data.
            """, arguments=['signal'])
>>>>>>> e1968981

    def _create_metadata(self):
        self.metadata = DictionaryTreeBrowser()
        mp = self.metadata
        mp.add_node("_HyperSpy")
        mp.add_node("General")
        mp.add_node("Signal")
        mp._HyperSpy.add_node("Folding")
        folding = mp._HyperSpy.Folding
        folding.unfolded = False
        folding.signal_unfolded = False
        folding.original_shape = None
        folding.original_axes_manager = None
        mp.Signal.binned = False
        self.original_metadata = DictionaryTreeBrowser()
        self.tmp_parameters = DictionaryTreeBrowser()

    def __repr__(self):
        if self.metadata._HyperSpy.Folding.unfolded:
            unfolded = "unfolded "
        else:
            unfolded = ""
        string = '<'
        string += self.__class__.__name__
        string += ", title: %s" % self.metadata.General.title
        string += ", %sdimensions: %s" % (
            unfolded,
            self.axes_manager._get_dimension_str())

        string += '>'

        return string.encode('utf8')

<<<<<<< HEAD
    def __getitem__(self, slices, isNavigation=None, out=None):
        try:
            len(slices)
        except TypeError:
            slices = (slices,)
        _orig_slices = slices
        if isNavigation is None:
            warnings.warn(
                "Indexing the `Signal` class is deprecated and will be removed "
                "in HyperSpy 0.9. Please use `.isig` and/or `.inav` instead.",
                VisibleDeprecationWarning)

        has_nav = True if isNavigation is None else isNavigation
        has_signal = True if isNavigation is None else not isNavigation

        # Create a deepcopy of self that contains a view of self.data
        if out is None:
            _signal = self._deepcopy_with_new_data(self.data)
        else:
            out.data = self.data
            for out_axis, self_axis in zip(out.axes_manager._axes,
                                           self.axes_manager._axes):
                out_axis.update_from(self_axis,
                                     fields=('offset', 'scale', 'size'))
            _signal = out

        nav_idx = [el.index_in_array for el in
                   _signal.axes_manager.navigation_axes]
        signal_idx = [el.index_in_array for el in
                      _signal.axes_manager.signal_axes]

        if not has_signal:
            idx = nav_idx
        elif not has_nav:
            idx = signal_idx
        else:
            idx = nav_idx + signal_idx

        # Add support for Ellipsis
        if Ellipsis in _orig_slices:
            _orig_slices = list(_orig_slices)
            # Expand the first Ellipsis
            ellipsis_index = _orig_slices.index(Ellipsis)
            _orig_slices.remove(Ellipsis)
            _orig_slices = (
                _orig_slices[:ellipsis_index] +
                [slice(None), ] * max(0, len(idx) - len(_orig_slices)) +
                _orig_slices[ellipsis_index:])
            # Replace all the following Ellipses by :
            while Ellipsis in _orig_slices:
                _orig_slices[_orig_slices.index(Ellipsis)] = slice(None)
            _orig_slices = tuple(_orig_slices)

        if len(_orig_slices) > len(idx):
            raise IndexError("too many indices")

        slices = np.array([slice(None,)] *
                          len(_signal.axes_manager._axes))

        slices[idx] = _orig_slices + (slice(None),) * max(
            0, len(idx) - len(_orig_slices))

        array_slices = []
        for slice_, axis in zip(slices, _signal.axes_manager._axes):
            if (isinstance(slice_, slice) or
                    len(_signal.axes_manager._axes) < 2):
                array_slices.append(axis._slice_me(slice_))
            else:
                if isinstance(slice_, float):
                    slice_ = axis.value2index(slice_)
                array_slices.append(slice_)
                _signal._remove_axis(axis.index_in_axes_manager)

        _signal.data = _signal.data[array_slices]
        if self.metadata.has_item('Signal.Noise_properties.variance'):
            variance = self.metadata.Signal.Noise_properties.variance
            if isinstance(variance, Signal):
                _signal.metadata.Signal.Noise_properties.variance = \
                    variance.__getitem__(_orig_slices, isNavigation)
        _signal.get_dimensions_from_data()

        if out is None:
            return _signal
        else:
            out.events.axes_changed.trigger()
            out.events.data_changed.trigger()

    def __setitem__(self, i, j):
        """x.__setitem__(i, y) <==> x[i]=y

        """
        if isinstance(j, Signal):
            j = j.data
        self.__getitem__(i).data[:] = j

=======
>>>>>>> e1968981
    def _binary_operator_ruler(self, other, op_name):
        exception_message = (
            "Invalid dimensions for this operation")
        if isinstance(other, Signal):
            if other.data.shape != self.data.shape:
                # Are they aligned?
                are_aligned = array_tools.are_aligned(self.data.shape,
                                                      other.data.shape)
                if are_aligned is True:
                    sdata, odata = array_tools.homogenize_ndim(self.data,
                                                               other.data)
                else:
                    # Let's align them if possible
                    sig_and_nav = [s for s in [self, other] if
                                   s.axes_manager.signal_size > 1 and
                                   s.axes_manager.navigation_size > 1]

                    sig = [s for s in [self, other] if
                           s.axes_manager.signal_size > 1 and
                           s.axes_manager.navigation_size == 0]

                    if sig_and_nav and sig:
                        self = sig_and_nav[0]
                        other = sig[0]
                        if (self.axes_manager.signal_shape ==
                                other.axes_manager.signal_shape):
                            sdata = self.data
                            other_new_shape = [
                                axis.size if axis.navigate is False
                                else 1
                                for axis in self.axes_manager._axes]
                            odata = other.data.reshape(
                                other_new_shape)
                        elif (self.axes_manager.navigation_shape ==
                                other.axes_manager.signal_shape):
                            sdata = self.data
                            other_new_shape = [
                                axis.size if axis.navigate is True
                                else 1
                                for axis in self.axes_manager._axes]
                            odata = other.data.reshape(
                                other_new_shape)
                        else:
                            raise ValueError(exception_message)
                    elif len(sig) == 2:
                        sdata = self.data.reshape(
                            (1,) * other.axes_manager.signal_dimension +
                            self.data.shape)
                        odata = other.data.reshape(
                            other.data.shape +
                            (1,) * self.axes_manager.signal_dimension)
                    else:
                        raise ValueError(exception_message)

                # The data are now aligned but the shapes are not the
                # same and therefore we have to calculate the resulting
                # axes
                ref_axes = self if (
                    len(self.axes_manager._axes) >
                    len(other.axes_manager._axes)) else other

                new_axes = []
                for i, (ssize, osize) in enumerate(
                        zip(sdata.shape, odata.shape)):
                    if ssize > osize:
                        if are_aligned or len(sig) != 2:
                            new_axes.append(
                                self.axes_manager._axes[i].copy())
                        else:
                            new_axes.append(self.axes_manager._axes[
                                i - other.axes_manager.signal_dimension
                            ].copy())

                    elif ssize < osize:
                        new_axes.append(
                            other.axes_manager._axes[i].copy())

                    else:
                        new_axes.append(
                            ref_axes.axes_manager._axes[i].copy())

            else:
                sdata = self.data
                odata = other.data
                new_axes = [axis.copy()
                            for axis in self.axes_manager._axes]
            exec("result = sdata.%s(odata)" % op_name)
            new_signal = self._deepcopy_with_new_data(result)
            new_signal.axes_manager._axes = new_axes
            new_signal.axes_manager.set_signal_dimension(
                self.axes_manager.signal_dimension)
            return new_signal
        else:
            exec("result = self.data.%s(other)" % op_name)
            return self._deepcopy_with_new_data(result)

    def _unary_operator_ruler(self, op_name):
        exec("result = self.data.%s()" % op_name)
        return self._deepcopy_with_new_data(result)

    def _check_signal_dimension_equals_one(self):
        if self.axes_manager.signal_dimension != 1:
            raise SignalDimensionError(self.axes_manager.signal_dimension, 1)

    def _check_signal_dimension_equals_two(self):
        if self.axes_manager.signal_dimension != 2:
            raise SignalDimensionError(self.axes_manager.signal_dimension, 2)

    def _deepcopy_with_new_data(self, data=None):
        """Returns a deepcopy of itself replacing the data.

        This method has the advantage over deepcopy that it does not
        copy the data what can save precious memory

        Parameters
        ---------
        data : {None | np.array}

        Returns
        -------
        ns : Signal

        """
        try:
            old_data = self.data
            self.data = None
            old_plot = self._plot
            self._plot = None
            old_models = self.models._models
            self.models._models = DictionaryTreeBrowser()
            ns = self.deepcopy()
            ns.data = np.atleast_1d(data)
            return ns
        finally:
            self.data = old_data
            self._plot = old_plot
            self.models._models = old_models

    def _print_summary(self):
        string = "\n\tTitle: "
        string += self.metadata.General.title.decode('utf8')
        if self.metadata.has_item("Signal.signal_type"):
            string += "\n\tSignal type: "
            string += self.metadata.Signal.signal_type
        string += "\n\tData dimensions: "
        string += str(self.axes_manager.shape)
        if self.metadata.has_item('Signal.record_by'):
            string += "\n\tData representation: "
            string += self.metadata.Signal.record_by
            string += "\n\tData type: "
            string += str(self.data.dtype)
        print string

    @property
    def data(self):
        return self._data

    @data.setter
    def data(self, value):
        if isinstance(value, h5py.Dataset):
            self._data = value
        else:
            self._data = np.atleast_1d(np.asanyarray(value))

    def _load_dictionary(self, file_data_dict):
        """Load data from dictionary.

        Parameters
        ----------
        file_data_dict : dictionary
            A dictionary containing at least a 'data' keyword with an array of
            arbitrary dimensions. Additionally the dictionary can contain the
            following items:
            data : numpy array
               The signal data. It can be an array of any dimensions.
            axes : dictionary (optional)
                Dictionary to define the axes (see the
                documentation of the AxesManager class for more details).
            attributes : dictionary (optional)
                A dictionary whose items are stored as attributes.
            metadata : dictionary (optional)
                A dictionary containing a set of parameters
                that will to stores in the `metadata` attribute.
                Some parameters might be mandatory in some cases.
            original_metadata : dictionary (optional)
                A dictionary containing a set of parameters
                that will to stores in the `original_metadata` attribute. It
                typically contains all the parameters that has been
                imported from the original data file.

        """

        self.data = file_data_dict['data']
        if 'models' in file_data_dict:
            self.models._add_dictionary(file_data_dict['models'])
        if 'axes' not in file_data_dict:
            file_data_dict['axes'] = self._get_undefined_axes_list()
        self.axes_manager = AxesManager(
            file_data_dict['axes'])
        if 'metadata' not in file_data_dict:
            file_data_dict['metadata'] = {}
        if 'original_metadata' not in file_data_dict:
            file_data_dict['original_metadata'] = {}
        if 'attributes' in file_data_dict:
            for key, value in file_data_dict['attributes'].iteritems():
                if hasattr(self, key):
                    if isinstance(value, dict):
                        for k, v in value.iteritems():
                            eval('self.%s.__setattr__(k,v)' % key)
                    else:
                        self.__setattr__(key, value)
        self.original_metadata.add_dictionary(
            file_data_dict['original_metadata'])
        self.metadata.add_dictionary(
            file_data_dict['metadata'])
        if "title" not in self.metadata.General:
            self.metadata.General.title = ''
        if (self._record_by or
                "Signal.record_by" not in self.metadata):
            self.metadata.Signal.record_by = self._record_by
        if (self._signal_origin or
                "Signal.signal_origin" not in self.metadata):
            self.metadata.Signal.signal_origin = self._signal_origin
        if (self._signal_type or
                not self.metadata.has_item("Signal.signal_type")):
            self.metadata.Signal.signal_type = self._signal_type

    def squeeze(self):
        """Remove single-dimensional entries from the shape of an array
        and the axes.

        """
        # We deepcopy everything but data
        self = self._deepcopy_with_new_data(self.data)
        for axis in self.axes_manager._axes:
            if axis.size == 1:
                self._remove_axis(axis.index_in_axes_manager)
        self.data = self.data.squeeze()
        return self

    def _to_dictionary(self, add_learning_results=True):
        """Returns a dictionary that can be used to recreate the signal.

        All items but `data` are copies.

        Parameters
        ----------
        add_learning_results : bool

        Returns
        -------
        dic : dictionary

        """
        dic = {'data': self.data,
               'axes': self.axes_manager._get_axes_dicts(),
               'metadata': self.metadata.deepcopy().as_dictionary(),
               'original_metadata':
               self.original_metadata.deepcopy().as_dictionary(),
               'tmp_parameters':
               self.tmp_parameters.deepcopy().as_dictionary()}
        if add_learning_results and hasattr(self, 'learning_results'):
            dic['learning_results'] = copy.deepcopy(
                self.learning_results.__dict__)
        return dic

    def _get_undefined_axes_list(self):
        axes = []
        for i in xrange(len(self.data.shape)):
            axes.append({'size': int(self.data.shape[i]), })
        return axes

    def __call__(self, axes_manager=None):
        if axes_manager is None:
            axes_manager = self.axes_manager
        return np.atleast_1d(
            self.data.__getitem__(axes_manager._getitem_tuple))

    def plot(self, navigator="auto", axes_manager=None, **kwargs):
        """Plot the signal at the current coordinates.

        For multidimensional datasets an optional figure,
        the "navigator", with a cursor to navigate that data is
        raised. In any case it is possible to navigate the data using
        the sliders. Currently only signals with signal_dimension equal to
        0, 1 and 2 can be plotted.

        Parameters
        ----------
        navigator : {"auto", None, "slider", "spectrum", Signal}
            If "auto", if navigation_dimension > 0, a navigator is
            provided to explore the data.
            If navigation_dimension is 1 and the signal is an image
            the navigator is a spectrum obtained by integrating
            over the signal axes (the image).
            If navigation_dimension is 1 and the signal is a spectrum
            the navigator is an image obtained by stacking horizontally
            all the spectra in the dataset.
            If navigation_dimension is > 1, the navigator is an image
            obtained by integrating the data over the signal axes.
            Additionaly, if navigation_dimension > 2 a window
            with one slider per axis is raised to navigate the data.
            For example,
            if the dataset consists of 3 navigation axes X, Y, Z and one
            signal axis, E, the default navigator will be an image
            obtained by integrating the data over E at the current Z
            index and a window with sliders for the X, Y and Z axes
            will be raised. Notice that changing the Z-axis index
            changes the navigator in this case.
            If "slider" and the navigation dimension > 0 a window
            with one slider per axis is raised to navigate the data.
            If "spectrum" and navigation_dimension > 0 the navigator
            is always a spectrum obtained by integrating the data
            over all other axes.
            If None, no navigator will be provided.
            Alternatively a Signal instance can be provided. The signal
            dimension must be 1 (for a spectrum navigator) or 2 (for a
            image navigator) and navigation_shape must be 0 (for a static
            navigator) or navigation_shape + signal_shape must be equal
            to the navigator_shape of the current object (for a dynamic
            navigator).
            If the signal dtype is RGB or RGBA this parameters has no
            effect and is always "slider".

        axes_manager : {None, axes_manager}
            If None `axes_manager` is used.

        **kwargs : optional
            Any extra keyword arguments are passed to the signal plot.

        """

        if self._plot is not None:
            try:
                self._plot.close()
            except:
                # If it was already closed it will raise an exception,
                # but we want to carry on...
                pass

        if axes_manager is None:
            axes_manager = self.axes_manager
        if self.is_rgbx is True:
            if axes_manager.navigation_size < 2:
                navigator = None
            else:
                navigator = "slider"
        if axes_manager.signal_dimension == 0:
            self._plot = mpl_he.MPL_HyperExplorer()
        elif axes_manager.signal_dimension == 1:
            # Hyperspectrum
            self._plot = mpl_hse.MPL_HyperSpectrum_Explorer()
        elif axes_manager.signal_dimension == 2:
            self._plot = mpl_hie.MPL_HyperImage_Explorer()
        else:
            raise ValueError('Plotting is not supported for this view')

        self._plot.axes_manager = axes_manager
        self._plot.signal_data_function = self.__call__
        if self.metadata.General.title:
            self._plot.signal_title = self.metadata.General.title
        elif self.tmp_parameters.has_item('filename'):
            self._plot.signal_title = self.tmp_parameters.filename

        def get_static_explorer_wrapper(*args, **kwargs):
            return navigator()

        def get_1D_sum_explorer_wrapper(*args, **kwargs):
            navigator = self
            # Sum over all but the first navigation axis.
            am = navigator.axes_manager
            navigator = navigator.sum(am.signal_axes + am.navigation_axes[1:])
            return np.nan_to_num(navigator.data).squeeze()

        def get_dynamic_explorer_wrapper(*args, **kwargs):
            navigator.axes_manager.indices = self.axes_manager.indices[
                navigator.axes_manager.signal_dimension:]
            navigator.axes_manager._update_attributes()
            return navigator()

        if not isinstance(navigator, Signal) and navigator == "auto":
            if (self.axes_manager.navigation_dimension == 1 and
                    self.axes_manager.signal_dimension == 1):
                navigator = "data"
            elif self.axes_manager.navigation_dimension > 0:
                if self.axes_manager.signal_dimension == 0:
                    navigator = self.deepcopy()
                else:
                    navigator = self.sum(self.axes_manager.signal_axes)
                if navigator.axes_manager.navigation_dimension == 1:
                    navigator = navigator.as_spectrum(0)
                else:
                    navigator = navigator.as_image((0, 1))
            else:
                navigator = None
        # Navigator properties
        if axes_manager.navigation_axes:
            if navigator is "slider":
                self._plot.navigator_data_function = "slider"
            elif navigator is None:
                self._plot.navigator_data_function = None
            elif isinstance(navigator, Signal):
                # Dynamic navigator
                if (axes_manager.navigation_shape ==
                        navigator.axes_manager.signal_shape +
                        navigator.axes_manager.navigation_shape):
                    self._plot.navigator_data_function = \
                        get_dynamic_explorer_wrapper

                elif (axes_manager.navigation_shape ==
                        navigator.axes_manager.signal_shape or
                        axes_manager.navigation_shape[:2] ==
                        navigator.axes_manager.signal_shape or
                        (axes_manager.navigation_shape[0],) ==
                        navigator.axes_manager.signal_shape):
                    self._plot.navigator_data_function = \
                        get_static_explorer_wrapper
                else:
                    raise ValueError(
                        "The navigator dimensions are not compatible with "
                        "those of self.")
            elif navigator == "data":
                self._plot.navigator_data_function = \
                    lambda axes_manager=None: self.data
            elif navigator == "spectrum":
                self._plot.navigator_data_function = \
                    get_1D_sum_explorer_wrapper
            else:
                raise ValueError(
                    "navigator must be one of \"spectrum\",\"auto\","
                    " \"slider\", None, a Signal instance")

        self._plot.plot(**kwargs)
        self.events.data_changed.connect(self.update_plot)

    def save(self, filename=None, overwrite=None, extension=None,
             **kwds):
        """Saves the signal in the specified format.

        The function gets the format from the extension.:
            - hdf5 for HDF5
            - rpl for Ripple (useful to export to Digital Micrograph)
            - msa for EMSA/MSA single spectrum saving.
            - unf for SEMPER unf binary format.
            - blo for Blockfile diffraction stack saving.
            - Many image formats such as png, tiff, jpeg...

        If no extension is provided the default file format as defined
        in the `preferences` is used.
        Please note that not all the formats supports saving datasets of
        arbitrary dimensions, e.g. msa only supports 1D data, and blockfiles
        only support image stacks with a navigation dimension < 2.

        Each format accepts a different set of parameters. For details
        see the specific format documentation.

        Parameters
        ----------
        filename : str or None
            If None (default) and tmp_parameters.filename and
            `tmp_paramters.folder` are defined, the
            filename and path will be taken from there. A valid
            extension can be provided e.g. "my_file.rpl", see `extension`.
        overwrite : None, bool
            If None, if the file exists it will query the user. If
            True(False) it (does not) overwrites the file if it exists.
        extension : {None, 'hdf5', 'rpl', 'msa', 'unf', 'blo', common image
                     extensions e.g. 'tiff', 'png'}
            The extension of the file that defines the file format.
            If None, the extension is taken from the first not None in the
            following list:
            i) the filename
            ii)  `tmp_parameters.extension`
            iii) `preferences.General.default_file_format` in this order.

        """
        if filename is None:
            if (self.tmp_parameters.has_item('filename') and
                    self.tmp_parameters.has_item('folder')):
                filename = os.path.join(
                    self.tmp_parameters.folder,
                    self.tmp_parameters.filename)
                extension = (self.tmp_parameters.extension
                             if not extension
                             else extension)
            elif self.metadata.has_item('General.original_filename'):
                filename = self.metadata.General.original_filename
            else:
                raise ValueError('File name not defined')
        if extension is not None:
            basename, ext = os.path.splitext(filename)
            filename = basename + '.' + extension
        io.save(filename, self, overwrite=overwrite, **kwds)

    def _replot(self):
        if self._plot is not None:
            if self._plot.is_active() is True:
                self.plot()

    def update_plot(self):
        if self._plot is not None:
            if self._plot.is_active() is True:
                if self._plot.signal_plot is not None:
                    self._plot.signal_plot.update()
                if self._plot.navigator_plot is not None:
                    self._plot.navigator_plot.update()

    @auto_replot
    def get_dimensions_from_data(self):
        """Get the dimension parameters from the data_cube. Useful when
        the data_cube was externally modified, or when the SI was not
        loaded from a file

        """
        dc = self.data
        for axis in self.axes_manager._axes:
            axis.size = int(dc.shape[axis.index_in_array])

    def crop(self, axis, start=None, end=None):
        """Crops the data in a given axis. The range is given in pixels

        Parameters
        ----------
        axis : {int | string}
            Specify the data axis in which to perform the cropping
            operation. The axis can be specified using the index of the
            axis in `axes_manager` or the axis name.
        start, end : {int | float | None}
            The beginning and end of the cropping interval. If int
            the value is taken as the axis index. If float the index
            is calculated using the axis calibration. If start/end is
            None crop from/to the low/high end of the axis.

        """
        axis = self.axes_manager[axis]
        i1, i2 = axis._get_index(start), axis._get_index(end)
        if i1 is not None:
            new_offset = axis.axis[i1]
        # We take a copy to guarantee the continuity of the data
        self.data = self.data[
            (slice(None),) * axis.index_in_array + (slice(i1, i2),
                                                    Ellipsis)]

        if i1 is not None:
            axis.offset = new_offset
        self.get_dimensions_from_data()
        self.squeeze()

    def swap_axes(self, axis1, axis2):
        """Swaps the axes.

        Parameters
        ----------
        axis1, axis2 %s

        Returns
        -------
        s : a copy of the object with the axes swapped.

        """
        axis1 = self.axes_manager[axis1].index_in_array
        axis2 = self.axes_manager[axis2].index_in_array
        s = self._deepcopy_with_new_data(self.data.swapaxes(axis1, axis2))
        c1 = s.axes_manager._axes[axis1]
        c2 = s.axes_manager._axes[axis2]
        s.axes_manager._axes[axis1] = c2
        s.axes_manager._axes[axis2] = c1
        s.axes_manager._update_attributes()
        s._make_sure_data_is_contiguous()
        return s
    swap_axes.__doc__ %= ONE_AXIS_PARAMETER

    def rollaxis(self, axis, to_axis):
        """Roll the specified axis backwards, until it lies in a given position.

        Parameters
        ----------
        axis %s The axis to roll backwards.
            The positions of the other axes do not change relative to one another.
        to_axis %s The axis is rolled until it
            lies before this other axis.

        Returns
        -------
        s : Signal or subclass
            Output signal.

        See Also
        --------
        roll : swap_axes

        Examples
        --------
        >>> s = hs.signals.Spectrum(np.ones((5,4,3,6)))
        >>> s
        <Spectrum, title: , dimensions: (3, 4, 5, 6)>
        >>> s.rollaxis(3, 1)
        <Spectrum, title: , dimensions: (3, 4, 5, 6)>
        >>> s.rollaxis(2,0)
        <Spectrum, title: , dimensions: (5, 3, 4, 6)>

        """
        axis = self.axes_manager[axis].index_in_array
        to_index = self.axes_manager[to_axis].index_in_array
        if axis == to_index:
            return self.deepcopy()
        new_axes_indices = hyperspy.misc.utils.rollelem(
            [axis_.index_in_array for axis_ in self.axes_manager._axes],
            index=axis,
            to_index=to_index)

        s = self._deepcopy_with_new_data(self.data.transpose(new_axes_indices))
        s.axes_manager._axes = hyperspy.misc.utils.rollelem(
            s.axes_manager._axes,
            index=axis,
            to_index=to_index)
        s.axes_manager._update_attributes()
        s._make_sure_data_is_contiguous()
        return s
    rollaxis.__doc__ %= (ONE_AXIS_PARAMETER, ONE_AXIS_PARAMETER)

    def rebin(self, new_shape, out=None):
        """Returns the object with the data rebinned.

        Parameters
        ----------
        new_shape: tuple of ints
            The new shape elements must be divisors of the original shape
            elements.
        %s

        Returns
        -------
        s : Signal subclass

        Raises
        ------
        ValueError
            When there is a mismatch between the number of elements in the
            signal shape and `new_shape` or `new_shape` elements are not
            divisors of the original signal shape.


        Examples
        --------
        >>> import hyperspy.api as hs
        >>> s = hs.signals.Spectrum(np.zeros((10, 100)))
        >>> s
        <Spectrum, title: , dimensions: (10|100)>
        >>> s.rebin((5, 100))
        <Spectrum, title: , dimensions: (5|100)>
        I
        """
        if len(new_shape) != len(self.data.shape):
            raise ValueError("Wrong shape size")
        new_shape_in_array = []
        for axis in self.axes_manager._axes:
            new_shape_in_array.append(
                new_shape[axis.index_in_axes_manager])
        factors = (np.array(self.data.shape) /
                   np.array(new_shape_in_array))
        s = out or self._deepcopy_with_new_data(None)
        data = array_tools.rebin(self.data, new_shape_in_array)
        if out:
            out.data[:] = data
        else:
            s.data = data
        for axis, axis_src in zip(s.axes_manager._axes,
                                  self.axes_manager._axes):
            axis.scale = axis_src.scale * factors[axis.index_in_array]
        s.get_dimensions_from_data()
        if s.metadata.has_item('Signal.Noise_properties.variance'):
            if isinstance(s.metadata.Signal.Noise_properties.variance, Signal):
                var = s.metadata.Signal.Noise_properties.variance
                s.metadata.Signal.Noise_properties.variance = var.rebin(
                    new_shape)
        if out is None:
            return s
    rebin.__doc__ %= OUT_ARG

    def split(self,
              axis='auto',
              number_of_parts='auto',
              step_sizes='auto'):
        """Splits the data into several signals.

        The split can be defined by giving the number_of_parts, a homogeneous
        step size or a list of customized step sizes. By default ('auto'),
        the function is the reverse of utils.stack().

        Parameters
        ----------
        axis : {'auto' | int | string}
            Specify the data axis in which to perform the splitting
            operation.  The axis can be specified using the index of the
            axis in `axes_manager` or the axis name.
            - If 'auto' and if the object has been created with utils.stack,
            split will return the former list of signals
            (options stored in 'metadata._HyperSpy.Stacking_history'
             else the last navigation axis will be used.
        number_of_parts : {'auto' | int}
            Number of parts in which the SI will be splitted. The
            splitting is homegenous. When the axis size is not divisible
            by the number_of_parts the reminder data is lost without
            warning. If number_of_parts and step_sizes is 'auto',
            number_of_parts equals the length of the axis,
            step_sizes equals one  and the axis is supress from each
            sub_spectra.
        step_sizes : {'auto' | list of ints | int}
            Size of the splitted parts. If 'auto', the step_sizes equals one.
            If int, the splitting is homogenous.

        Examples
        --------
        >>> s = hs.signals.Spectrum(random.random([4,3,2]))
        >>> s
            <Spectrum, title: , dimensions: (3, 4|2)>
        >>> s.split()
            [<Spectrum, title: , dimensions: (3 |2)>,
            <Spectrum, title: , dimensions: (3 |2)>,
            <Spectrum, title: , dimensions: (3 |2)>,
            <Spectrum, title: , dimensions: (3 |2)>]
        >>> s.split(step_sizes=2)
            [<Spectrum, title: , dimensions: (3, 2|2)>,
            <Spectrum, title: , dimensions: (3, 2|2)>]
        >>> s.split(step_sizes=[1,2])
            [<Spectrum, title: , dimensions: (3, 1|2)>,
            <Spectrum, title: , dimensions: (3, 2|2)>]

        Returns
        -------
        list of the splitted signals
        """

        shape = self.data.shape
        signal_dict = self._to_dictionary(add_learning_results=False)

        if axis == 'auto':
            mode = 'auto'
            if hasattr(self.metadata._HyperSpy, 'Stacking_history'):
                stack_history = self.metadata._HyperSpy.Stacking_history
                axis_in_manager = stack_history.axis
                step_sizes = stack_history.step_sizes
            else:
                axis_in_manager = \
                    self.axes_manager[-1 + 1j].index_in_axes_manager
        else:
            mode = 'manual'
            axis_in_manager = self.axes_manager[axis].index_in_axes_manager

        axis = self.axes_manager[axis_in_manager].index_in_array
        len_axis = self.axes_manager[axis_in_manager].size

        if number_of_parts is 'auto' and step_sizes is 'auto':
            step_sizes = 1
            number_of_parts = len_axis
        elif number_of_parts is not 'auto' and step_sizes is not 'auto':
            raise ValueError(
                "You can define step_sizes or number_of_parts "
                "but not both.")
        elif step_sizes is 'auto':
            if number_of_parts > shape[axis]:
                raise ValueError(
                    "The number of parts is greater than "
                    "the axis size.")
            else:
                step_sizes = ([shape[axis] // number_of_parts, ] *
                              number_of_parts)

        if isinstance(step_sizes, int):
            step_sizes = [step_sizes] * int(len_axis / step_sizes)

        splitted = []
        cut_index = np.array([0] + step_sizes).cumsum()

        axes_dict = signal_dict['axes']
        for i in xrange(len(cut_index) - 1):
            axes_dict[axis]['offset'] = \
                self.axes_manager._axes[axis].index2value(cut_index[i])
            axes_dict[axis]['size'] = cut_index[i + 1] - cut_index[i]
            data = self.data[
                (slice(None), ) * axis +
                (slice(cut_index[i], cut_index[i + 1]), Ellipsis)]
            signal_dict['data'] = data
            splitted += self.__class__(**signal_dict),

        if number_of_parts == len_axis \
                or step_sizes == [1] * len_axis:
            for i, spectrum in enumerate(splitted):
                spectrum.data = spectrum.data[
                    spectrum.axes_manager._get_data_slice([(axis, 0)])]
                spectrum._remove_axis(axis_in_manager)

        if mode == 'auto' and hasattr(
                self.original_metadata, 'stack_elements'):
            for i, spectrum in enumerate(splitted):
                se = self.original_metadata.stack_elements['element' + str(i)]
                spectrum.metadata = copy.deepcopy(
                    se['metadata'])
                spectrum.original_metadata = copy.deepcopy(
                    se['original_metadata'])
                spectrum.metadata.General.title = se.metadata.General.title

        return splitted

    @auto_replot
    def _unfold(self, steady_axes, unfolded_axis):
        """Modify the shape of the data by specifying the axes whose
        dimension do not change and the axis over which the remaining axes will
        be unfolded

        Parameters
        ----------
        steady_axes : list
            The indices of the axes which dimensions do not change
        unfolded_axis : int
            The index of the axis over which all the rest of the axes (except
            the steady axes) will be unfolded

        See also
        --------
        fold
        """

        # It doesn't make sense unfolding when dim < 2
        if self.data.squeeze().ndim < 2:
            return

        # We need to store the original shape and coordinates to be used
        # by
        # the fold function only if it has not been already stored by a
        # previous unfold
        folding = self.metadata._HyperSpy.Folding
        if folding.unfolded is False:
            folding.original_shape = self.data.shape
            folding.original_axes_manager = self.axes_manager
            folding.unfolded = True

        new_shape = [1] * len(self.data.shape)
        for index in steady_axes:
            new_shape[index] = self.data.shape[index]
        new_shape[unfolded_axis] = -1
        self.data = self.data.reshape(new_shape)
        self.axes_manager = self.axes_manager.deepcopy()
        uname = ''
        uunits = ''
        to_remove = []
        for axis, dim in zip(self.axes_manager._axes, new_shape):
            if dim == 1:
                uname += ',' + unicode(axis)
                uunits = ',' + unicode(axis.units)
                to_remove.append(axis)
        ua = self.axes_manager._axes[unfolded_axis]
        ua.name = unicode(ua) + uname
        ua.units = unicode(ua.units) + uunits
        ua.size = self.data.shape[unfolded_axis]
        for axis in to_remove:
            self.axes_manager.remove(axis.index_in_axes_manager)
        self.data = self.data.squeeze()
        if self.metadata.has_item('Signal.Noise_properties.variance'):
            variance = self.metadata.Signal.Noise_properties.variance
            if isinstance(variance, Signal):
                variance._unfold(steady_axes, unfolded_axis)

    def unfold(self, unfold_navigation=True, unfold_signal=True):
        """Modifies the shape of the data by unfolding the signal and
        navigation dimensions separately

        Returns
        -------
        needed_unfolding : bool


        """
        unfolded = False
        if unfold_navigation:
            if self.unfold_navigation_space():
                unfolded = True
        if unfold_signal:
            if self.unfold_signal_space():
                unfolded = True
        return unfolded

    @contextmanager
    def unfolded(self, unfold_navigation=True, unfold_signal=True):
        """Use this function together with a `with` statement to have the
        signal be unfolded for the scope of the `with` block, before
        automatically refolding when passing out of scope.

        See also
        --------
        unfold, fold

        Examples
        --------
        >>> import numpy as np
        >>> s = Signal(np.random.random((64,64,1024)))
        >>> with s.unfolded():
                # Do whatever needs doing while unfolded here
                pass
        """
        unfolded = self.unfold(unfold_navigation, unfold_signal)
        try:
            yield unfolded
        finally:
            if unfolded is not False:
                self.fold()

    def unfold_navigation_space(self):
        """Modify the shape of the data to obtain a navigation space of
        dimension 1

        Returns
        -------
        needed_unfolding : bool

        """

        if self.axes_manager.navigation_dimension < 2:
            needed_unfolding = False
        else:
            needed_unfolding = True
            steady_axes = [
                axis.index_in_array for axis in
                self.axes_manager.signal_axes]
            unfolded_axis = (
                self.axes_manager.navigation_axes[0].index_in_array)
            self._unfold(steady_axes, unfolded_axis)
        return needed_unfolding

    def unfold_signal_space(self):
        """Modify the shape of the data to obtain a signal space of
        dimension 1

        Returns
        -------
        needed_unfolding : bool

        """
        if self.axes_manager.signal_dimension < 2:
            needed_unfolding = False
        else:
            needed_unfolding = True
            steady_axes = [
                axis.index_in_array for axis in
                self.axes_manager.navigation_axes]
            unfolded_axis = self.axes_manager.signal_axes[0].index_in_array
            self._unfold(steady_axes, unfolded_axis)
            self.metadata._HyperSpy.Folding.signal_unfolded = True
        return needed_unfolding

    @auto_replot
    def fold(self):
        """If the signal was previously unfolded, folds it back"""
        folding = self.metadata._HyperSpy.Folding
        # Note that == must be used instead of is True because
        # if the value was loaded from a file its type can be np.bool_
        if folding.unfolded is True:
            self.data = self.data.reshape(folding.original_shape)
            self.axes_manager = folding.original_axes_manager
            folding.original_shape = None
            folding.original_axes_manager = None
            folding.unfolded = False
            folding.signal_unfolded = False
            if self.metadata.has_item('Signal.Noise_properties.variance'):
                variance = self.metadata.Signal.Noise_properties.variance
                if isinstance(variance, Signal):
                    variance.fold()

    def _make_sure_data_is_contiguous(self):
        if self.data.flags['C_CONTIGUOUS'] is False:
            self.data = np.ascontiguousarray(self.data)

    def _iterate_signal(self):
        """Iterates over the signal data.

        It is faster than using the signal iterator.

        """
        if self.axes_manager.navigation_size < 2:
            yield self()
            return
        self._make_sure_data_is_contiguous()
        axes = [axis.index_in_array for
                axis in self.axes_manager.signal_axes]
        unfolded_axis = (
            self.axes_manager.navigation_axes[0].index_in_array)
        new_shape = [1] * len(self.data.shape)
        for axis in axes:
            new_shape[axis] = self.data.shape[axis]
        new_shape[unfolded_axis] = -1
        # Warning! if the data is not contigous it will make a copy!!
        data = self.data.reshape(new_shape)
        for i in xrange(data.shape[unfolded_axis]):
            getitem = [0] * len(data.shape)
            for axis in axes:
                getitem[axis] = slice(None)
            getitem[unfolded_axis] = i
            yield(data[getitem])

    def _remove_axis(self, axes):
        am = self.axes_manager
        axes = am[axes]
        if not np.iterable(axes):
            axes = (axes,)
        if am.navigation_dimension + am.signal_dimension > len(axes):
            old_signal_dimension = am.signal_dimension
            am.remove(axes)
            if old_signal_dimension != am.signal_dimension:
                if am.signal_dimension == 2:
                    self._record_by = "image"
                elif am.signal_dimension == 1:
                    self._record_by = "spectrum"
                elif am.signal_dimension == 0:
                    self._record_by = ""
                else:
                    return
                self.metadata.Signal.record_by = self._record_by
                self._assign_subclass()
        else:
            # Create a "Scalar" axis because the axis is the last one left and
            # HyperSpy does not # support 0 dimensions
            am.remove(axes)
            am._append_axis(
                size=1,
                scale=1,
                offset=0,
                name="Scalar",
                navigate=False,)

<<<<<<< HEAD
    def _apply_function_on_data_and_remove_axis(self, function, axis,
                                                out=None):
        if out is None:
            s = self._deepcopy_with_new_data(None)
        else:
            s = out
        s.data = function(self.data,
                          axis=self.axes_manager[axis].index_in_array)
        if out is None:
            s._remove_axis(axis)
            return s

    def sum(self, axis, out=None):
        """Sum the data over the given axis.
=======
    def _ma_workaround(self, s, function, axes, ar_axes, out):
        # TODO: Remove if and when numpy.ma accepts tuple `axis`

        # Basically perform unfolding, but only on data. We don't care about
        # the axes since the function will consume it/them.
        ar_axes = sorted(ar_axes)
        new_shape = list(self.data.shape)
        for index in ar_axes[1:]:
            new_shape[index] = 1
        new_shape[ar_axes[0]] = -1
        data = self.data.reshape(new_shape).squeeze()

        if out:
            function(data, axis=ar_axes[0], out=out.data)
        else:
            s.data = function(data, axis=ar_axes[0])
            s._remove_axis([ax.index_in_axes_manager for ax in axes])
            return s

    def _apply_function_on_data_and_remove_axis(self, function, axes,
                                                out=None):
        axes = self.axes_manager[axes]
        if not np.iterable(axes):
            axes = (axes,)
        ar_axes = tuple(ax.index_in_array for ax in axes)
        if len(ar_axes) == 1:
            ar_axes = ar_axes[0]

        s = out or self._deepcopy_with_new_data(None)

        if np.ma.is_masked(self.data):
            return self._ma_workaround(s, function, axes, ar_axes, out)
        if out:
            function(self.data, axis=ar_axes, out=out.data)
        else:
            s.data = function(self.data, axis=ar_axes)
            s._remove_axis([ax.index_in_axes_manager for ax in axes])
            return s

    def sum(self, axis=None, out=None):
        """Sum the data over the given axes.
>>>>>>> e1968981

        Parameters
        ----------
        axis %s
        %s

        Returns
        -------
        s : Signal

        See also
        --------
        max, min, mean, std, var, indexmax, valuemax, amax

        Examples
        --------
        >>> import numpy as np
        >>> s = Signal(np.random.random((64,64,1024)))
        >>> s.data.shape
        (64,64,1024)
        >>> s.sum(-1).data.shape
        (64,64)

        """
<<<<<<< HEAD
        return self._apply_function_on_data_and_remove_axis(np.sum, axis,
                                                            out=out)

    def max(self, axis, out=None):
        """Returns a signal with the maximum of the signal along an axis.
=======
        if axis is None:
            axis = self.axes_manager.navigation_axes
        return self._apply_function_on_data_and_remove_axis(np.sum, axis,
                                                            out=out)
    sum.__doc__ %= (MANY_AXIS_PARAMETER, OUT_ARG)

    def max(self, axis=None, out=None):
        """Returns a signal with the maximum of the signal along at least one
        axis.
>>>>>>> e1968981

        Parameters
        ----------
        axis %s
        %s

        Returns
        -------
        s : Signal

        See also
        --------
        min, sum, mean, std, var, indexmax, valuemax, amax

        Examples
        --------
        >>> import numpy as np
        >>> s = Signal(np.random.random((64,64,1024)))
        >>> s.data.shape
        (64,64,1024)
        >>> s.max(-1).data.shape
        (64,64)

        """
<<<<<<< HEAD
        return self._apply_function_on_data_and_remove_axis(np.max, axis,
                                                            out=out)

    def min(self, axis, out=None):
        """Returns a signal with the minimum of the signal along an axis.
=======
        if axis is None:
            axis = self.axes_manager.navigation_axes
        return self._apply_function_on_data_and_remove_axis(np.max, axis,
                                                            out=out)
    max.__doc__ %= (MANY_AXIS_PARAMETER, OUT_ARG)

    def min(self, axis=None, out=None):
        """Returns a signal with the minimum of the signal along at least one
        axis.
>>>>>>> e1968981

        Parameters
        ----------
        axis %s
        %s

        Returns
        -------
        s : Signal

        See also
        --------
        max, sum, mean, std, var, indexmax, valuemax, amax

        Examples
        --------
        >>> import numpy as np
        >>> s = Signal(np.random.random((64,64,1024)))
        >>> s.data.shape
        (64,64,1024)
        >>> s.min(-1).data.shape
        (64,64)

        """
        if axis is None:
            axis = self.axes_manager.navigation_axes
        return self._apply_function_on_data_and_remove_axis(np.min, axis,
                                                            out=out)
    min.__doc__ %= (MANY_AXIS_PARAMETER, OUT_ARG)

<<<<<<< HEAD
        return self._apply_function_on_data_and_remove_axis(np.min, axis,
                                                            out=out)

    def mean(self, axis, out=None):
        """Returns a signal with the average of the signal along an axis.
=======
    def mean(self, axis=None, out=None):
        """Returns a signal with the average of the signal along at least one
        axis.
>>>>>>> e1968981

        Parameters
        ----------
        axis %s
        %s

        Returns
        -------
        s : Signal

        See also
        --------
        max, min, sum, std, var, indexmax, valuemax, amax

        Examples
        --------
        >>> import numpy as np
        >>> s = Signal(np.random.random((64,64,1024)))
        >>> s.data.shape
        (64,64,1024)
        >>> s.mean(-1).data.shape
        (64,64)

        """
<<<<<<< HEAD
        return self._apply_function_on_data_and_remove_axis(np.mean, axis,
                                                            out=out)

    def std(self, axis, out=None):
=======
        if axis is None:
            axis = self.axes_manager.navigation_axes
        return self._apply_function_on_data_and_remove_axis(np.mean, axis,
                                                            out=out)
    mean.__doc__ %= (MANY_AXIS_PARAMETER, OUT_ARG)

    def std(self, axis=None, out=None):
>>>>>>> e1968981
        """Returns a signal with the standard deviation of the signal along
        at least one axis.

        Parameters
        ----------
        axis %s
        %s

        Returns
        -------
        s : Signal

        See also
        --------
        max, min, sum, mean, var, indexmax, valuemax, amax

        Examples
        --------
        >>> import numpy as np
        >>> s = Signal(np.random.random((64,64,1024)))
        >>> s.data.shape
        (64,64,1024)
        >>> s.std(-1).data.shape
        (64,64)

        """
<<<<<<< HEAD
        return self._apply_function_on_data_and_remove_axis(np.std, axis,
                                                            out=out)

    def var(self, axis, out=None):
        """Returns a signal with the variances of the signal along an axis.
=======
        if axis is None:
            axis = self.axes_manager.navigation_axes
        return self._apply_function_on_data_and_remove_axis(np.std, axis,
                                                            out=out)
    std.__doc__ %= (MANY_AXIS_PARAMETER, OUT_ARG)

    def var(self, axis=None, out=None):
        """Returns a signal with the variances of the signal along at least one
        axis.
>>>>>>> e1968981

        Parameters
        ----------
        axis %s
        %s

        Returns
        -------
        s : Signal

        See also
        --------
        max, min, sum, mean, std, indexmax, valuemax, amax

        Examples
        --------
        >>> import numpy as np
        >>> s = Signal(np.random.random((64,64,1024)))
        >>> s.data.shape
        (64,64,1024)
        >>> s.var(-1).data.shape
        (64,64)

        """
<<<<<<< HEAD
        return self._apply_function_on_data_and_remove_axis(np.var, axis,
                                                            out=out)
=======
        if axis is None:
            axis = self.axes_manager.navigation_axes
        return self._apply_function_on_data_and_remove_axis(np.var, axis,
                                                            out=out)
    var.__doc__ %= (MANY_AXIS_PARAMETER, OUT_ARG)
>>>>>>> e1968981

    def diff(self, axis, order=1, out=None):
        """Returns a signal with the n-th order discrete difference along
        given axis.

        Parameters
        ----------
        axis %s
        order : int
            the order of the derivative
                %s

        See also
        --------
        max, min, sum, mean, std, var, indexmax, valuemax, amax

        Examples
        --------
        >>> import numpy as np
        >>> s = Signal(np.random.random((64,64,1024)))
        >>> s.data.shape
        (64,64,1024)
        >>> s.diff(-1).data.shape
        (64,64,1023)
        """
        s = out or self._deepcopy_with_new_data(None)
        data = np.diff(self.data, n=order,
                       axis=self.axes_manager[axis].index_in_array)
        if out is not None:
            out.data[:] = data
        else:
            s.data = data
        axis2 = s.axes_manager[axis]
        new_offset = self.axes_manager[axis].offset + (order * axis2.scale / 2)
        axis2.offset = new_offset
        s.get_dimensions_from_data()
        if out is None:
            return s
    diff.__doc__ %= (ONE_AXIS_PARAMETER, OUT_ARG)

    def derivative(self, axis, order=1, out=None):
        """Numerical derivative along the given axis.

        Currently only the first order finite difference method is implemented.

        Parameters
        ----------
        axis %s
        order: int
            The order of the derivative. (Note that this is the order of the
            derivative i.e. `order=2` does not use second order finite
            differences method.)
        %s

        Returns
        -------
        der : Signal
            Note that the size of the data on the given `axis` decreases by the
            given `order` i.e. if `axis` is "x" and `order` is 2 the
            x dimension is N, der's x dimension is N - 2.

        See also
        --------
        diff

        """

        der = self.diff(order=order, axis=axis, out=out)
        der = out or der
        axis = self.axes_manager[axis]
        der.data /= axis.scale ** order
        if out is None:
            return der
    derivative.__doc__ %= (ONE_AXIS_PARAMETER, OUT_ARG)

    def integrate_simpson(self, axis, out=None):
        """Returns a signal with the result of calculating the integral
        of the signal along an axis using Simpson's rule.

        Parameters
        ----------
        axis %s
        %s

        Returns
        -------
        s : Signal

        See also
        --------
        max, min, sum, mean, std, var, indexmax, valuemax, amax

        Examples
        --------
        >>> import numpy as np
        >>> s = Signal(np.random.random((64,64,1024)))
        >>> s.data.shape
        (64,64,1024)
        >>> s.var(-1).data.shape
        (64,64)

        """
        axis = self.axes_manager[axis]
        s = out or self._deepcopy_with_new_data(None)
        data = sp.integrate.simps(y=self.data, x=axis.axis,
                                  axis=axis.index_in_array)
        if out is not None:
            out.data[:] = data
        else:
            s.data = data
            s._remove_axis(axis.index_in_axes_manager)
            return s
    integrate_simpson.__doc__ %= (ONE_AXIS_PARAMETER, OUT_ARG)

    def integrate1D(self, axis, out=None):
        """Integrate the signal over the given axis.

        The integration is performed using Simpson's rule if
        `metadata.Signal.binned` is False and summation over the given axis if
        True.

        Parameters
        ----------
        axis %s
        %s

        Returns
        -------
        s : Signal

        See also
        --------
        integrate_simpson, diff, derivative

        Examples
        --------
        >>> import numpy as np
        >>> s = Signal(np.random.random((64,64,1024)))
        >>> s.data.shape
        (64,64,1024)
        >>> s.var(-1).data.shape
        (64,64)

        """
        if self.metadata.Signal.binned is False:
            return self.integrate_simpson(axis=axis, out=out)
        else:
            return self.sum(axis=axis, out=out)
    integrate1D.__doc__ %= (ONE_AXIS_PARAMETER, OUT_ARG)

    def indexmax(self, axis, out=None):
        """Returns a signal with the index of the maximum along an axis.

        Parameters
        ----------
        axis %s
        %s

        Returns
        -------
        s : Signal
            The data dtype is always int.

        See also
        --------
        max, min, sum, mean, std, var, valuemax, amax

        Usage
        -----
        >>> import numpy as np
        >>> s = Signal(np.random.random((64,64,1024)))
        >>> s.data.shape
        (64,64,1024)
        >>> s.indexmax(-1).data.shape
        (64,64)

        """
        return self._apply_function_on_data_and_remove_axis(np.argmax, axis,
                                                            out=out)
<<<<<<< HEAD
=======
    indexmax.__doc__ %= (ONE_AXIS_PARAMETER, OUT_ARG)
>>>>>>> e1968981

    def valuemax(self, axis, out=None):
        """Returns a signal with the value of coordinates of the maximum along an axis.

        Parameters
        ----------
        axis %s
        %s

        Returns
        -------
        s : Signal

        See also
        --------
        max, min, sum, mean, std, var, indexmax, amax

        Usage
        -----
        >>> import numpy as np
        >>> s = Signal(np.random.random((64,64,1024)))
        >>> s.data.shape
        (64,64,1024)
        >>> s.valuemax(-1).data.shape
        (64,64)

        """
        idx = self.indexmax(axis)
        s = out or idx
        data = self.axes_manager[axis].index2value(idx.data)
        if out is None:
            idx.data = data
            return idx
        else:
            out.data[:] = data
    valuemax.__doc__ %= (ONE_AXIS_PARAMETER, OUT_ARG)

    def get_histogram(self, bins='freedman', range_bins=None, out=None,
                      **kwargs):
        """Return a histogram of the signal data.

        More sophisticated algorithms for determining bins can be used.
        Aside from the `bins` argument allowing a string specified how bins
        are computed, the parameters are the same as numpy.histogram().

        Parameters
        ----------
        bins : int or list or str, optional
            If bins is a string, then it must be one of:
            'knuth' : use Knuth's rule to determine bins
            'scotts' : use Scott's rule to determine bins
            'freedman' : use the Freedman-diaconis rule to determine bins
            'blocks' : use bayesian blocks for dynamic bin widths
        range_bins : tuple or None, optional
            the minimum and maximum range for the histogram. If not specified,
            it will be (x.min(), x.max())
        %s
        **kwargs
            other keyword arguments (weight and density) are described in
            np.histogram().

        Returns
        -------
        hist_spec : An 1D spectrum instance containing the histogram.

        See Also
        --------
        print_summary_statistics
        astroML.density_estimation.histogram, numpy.histogram : these are the
            functions that hyperspy uses to compute the histogram.

        Notes
        -----
        The number of bins estimators are taken from AstroML. Read
        their documentation for more info.

        Examples
        --------
        >>> s = hs.signals.Spectrum(np.random.normal(size=(10, 100)))
        Plot the data histogram
        >>> s.get_histogram().plot()
        Plot the histogram of the signal at the current coordinates
        >>> s.get_current_signal().get_histogram().plot()

        """
        from hyperspy import signals
        data = self.data[~np.isnan(self.data)].flatten()
        hist, bin_edges = histogram(data,
                                    bins=bins,
                                    range=range_bins,
                                    **kwargs)
        if out is None:
            hist_spec = signals.Spectrum(hist)
        else:
            hist_spec = out
            if hist_spec.data.shape == hist.shape:
                hist_spec.data[:] = hist
            else:
                hist_spec.data = hist
        if bins == 'blocks':
            hist_spec.axes_manager.signal_axes[0].axis = bin_edges[:-1]
            warnings.warn(
                "The options `bins = 'blocks'` is not fully supported in this "
                "versions of hyperspy. It should be used for plotting purpose"
                "only.")
        else:
            hist_spec.axes_manager[0].scale = bin_edges[1] - bin_edges[0]
            hist_spec.axes_manager[0].offset = bin_edges[0]
            hist_spec.axes_manager[0].size = hist.shape[-1]
        hist_spec.axes_manager[0].name = 'value'
        hist_spec.metadata.General.title = (self.metadata.General.title +
                                            " histogram")
        hist_spec.metadata.Signal.binned = True
        if out is None:
            return hist_spec
    get_histogram.__doc__ %= OUT_ARG

    def map(self, function,
            show_progressbar=None, **kwargs):
        """Apply a function to the signal data at all the coordinates.

        The function must operate on numpy arrays and the output *must have the
        same dimensions as the input*. The function is applied to the data at
        each coordinate and the result is stored in the current signal i.e.
        this method operates *in-place*.  Any extra keyword argument is passed
        to the function. The keywords can take different values at different
        coordinates. If the function takes an `axis` or `axes` argument, the
        function is assumed to be vectorial and the signal axes are assigned to
        `axis` or `axes`.  Otherwise, the signal is iterated over the
        navigation axes and a progress bar is displayed to monitor the
        progress.

        Parameters
        ----------

        function : function
            A function that can be applied to the signal.
        show_progressbar : None or bool
            If True, display a progress bar. If None the default is set in
            `preferences`.
        keyword arguments : any valid keyword argument
            All extra keyword arguments are passed to the

        Notes
        -----
        This method is similar to Python's :func:`map` that can also be utilize
        with a :class:`Signal` instance for similar purposes. However, this
        method has the advantage of being faster because it iterates the numpy
        array instead of the :class:`Signal`.

        Examples
        --------
        Apply a gaussian filter to all the images in the dataset. The sigma
        parameter is constant.

        >>> import scipy.ndimage
        >>> im = hs.signals.Image(np.random.random((10, 64, 64)))
        >>> im.map(scipy.ndimage.gaussian_filter, sigma=2.5)

        Apply a gaussian filter to all the images in the dataset. The sigmal
        parameter is variable.

        >>> im = hs.signals.Image(np.random.random((10, 64, 64)))
        >>> sigmas = hs.signals.Signal(np.linspace(2,5,10))
        >>> sigmas.axes_manager.set_signal_dimension(0)
        >>> im.map(scipy.ndimage.gaussian_filter, sigma=sigmas)

        """
        if show_progressbar is None:
            show_progressbar = preferences.General.show_progressbar
        # Sepate ndkwargs
        ndkwargs = ()
        for key, value in kwargs.iteritems():
            if isinstance(value, Signal):
                ndkwargs += ((key, value),)

        # Check if the signal axes have inhomogenous scales and/or units and
        # display in warning if yes.
        scale = set()
        units = set()
        for i in range(len(self.axes_manager.signal_axes)):
            scale.add(self.axes_manager[i].scale)
            units.add(self.axes_manager[i].units)
        if len(units) != 1 or len(scale) != 1:
            warnings.warn(
                "The function you applied does not take into "
                "account the difference of units and of scales in-between"
                " axes.")
        # If the function has an axis argument and the signal dimension is 1,
        # we suppose that it can operate on the full array and we don't
        # interate over the coordinates.
        try:
            fargs = inspect.getargspec(function).args
        except TypeError:
            # This is probably a Cython function that is not supported by
            # inspect.
            fargs = []

        if not ndkwargs and (self.axes_manager.signal_dimension == 1 and
                             "axis" in fargs):
            kwargs['axis'] = \
                self.axes_manager.signal_axes[-1].index_in_array

            self.data = function(self.data, **kwargs)
        # If the function has an axes argument
        # we suppose that it can operate on the full array and we don't
        # interate over the coordinates.
        elif not ndkwargs and "axes" in fargs:
            kwargs['axes'] = tuple([axis.index_in_array for axis in
                                    self.axes_manager.signal_axes])
            self.data = function(self.data, **kwargs)
        else:
            # Iteration over coordinates.
            pbar = progressbar(
                maxval=self.axes_manager.navigation_size,
                disabled=not show_progressbar)
            iterators = [signal[1]._iterate_signal() for signal in ndkwargs]
            iterators = tuple([self._iterate_signal()] + iterators)
            for data in zip(*iterators):
                for (key, value), datum in zip(ndkwargs, data[1:]):
                    kwargs[key] = datum[0]
                data[0][:] = function(data[0], **kwargs)
                pbar.next()
            pbar.finish()

    def copy(self):
        try:
            backup_plot = self._plot
            self._plot = None
            return copy.copy(self)
        finally:
            self._plot = backup_plot

    def __deepcopy__(self, memo):
        dc = type(self)(**self._to_dictionary())
        if dc.data is not None:
            dc.data = dc.data.copy()

        # uncomment if we want to deepcopy models as well:

        # dc.models._add_dictionary(
        #     copy.deepcopy(
        #         self.models._models.as_dictionary()))

        # The Signal subclasses might change the view on init
        # The following code just copies the original view
        for oaxis, caxis in zip(self.axes_manager._axes,
                                dc.axes_manager._axes):
            caxis.navigate = oaxis.navigate
        return dc

    def deepcopy(self):
        return copy.deepcopy(self)

    def change_dtype(self, dtype):
        """Change the data type.

        Parameters
        ----------
        dtype : str or dtype
            Typecode or data-type to which the array is cast. In
            addition to all standard numpy dtypes HyperSpy
            supports four extra dtypes for RGB images:
            "rgb8", "rgba8", "rgb16" and "rgba16". Changing from
            and to any rgbx dtype is more constrained than most
            other dtype conversions. To change to a rgbx dtype
            the signal `record_by` must be "spectrum",
            `signal_dimension` must be 3(4) for rgb(rgba) dtypes
            and the dtype must be uint8(uint16) for rgbx8(rgbx16).
            After conversion `record_by` becomes `image` and the
            spectra dimension is removed. The dtype of images of
            dtype rgbx8(rgbx16) can only be changed to uint8(uint16)
            and the `record_by` becomes "spectrum".


        Examples
        --------
        >>> s = hs.signals.Spectrum([1,2,3,4,5])
        >>> s.data
        array([1, 2, 3, 4, 5])
        >>> s.change_dtype('float')
        >>> s.data
        array([ 1.,  2.,  3.,  4.,  5.])

        """
        if not isinstance(dtype, np.dtype):
            if dtype in rgb_tools.rgb_dtypes:
                if self.metadata.Signal.record_by != "spectrum":
                    raise AttributeError(
                        "Only spectrum signals can be converted "
                        "to RGB images.")
                if "8" in dtype and self.data.dtype.name != "uint8":
                    raise AttributeError(
                        "Only signals with dtype uint8 can be converted to "
                        "rgb8 images")
                elif "16" in dtype and self.data.dtype.name != "uint16":
                    raise AttributeError(
                        "Only signals with dtype uint16 can be converted to "
                        "rgb16 images")
                dtype = rgb_tools.rgb_dtypes[dtype]
                self.data = rgb_tools.regular_array2rgbx(self.data)
                self.axes_manager.remove(-1)
                self.metadata.Signal.record_by = "image"
                self._assign_subclass()
                return
            else:
                dtype = np.dtype(dtype)
        if rgb_tools.is_rgbx(self.data) is True:
            ddtype = self.data.dtype.fields["B"][0]

            if ddtype != dtype:
                raise ValueError(
                    "It is only possibile to change to %s." %
                    ddtype)
            self.data = rgb_tools.rgbx2regular_array(self.data)
            self.get_dimensions_from_data()
            self.metadata.Signal.record_by = "spectrum"
            self.axes_manager[-1 + 2j].name = "RGB index"
            self._assign_subclass()
            return
        else:
            self.data = self.data.astype(dtype)

    def estimate_poissonian_noise_variance(self,
                                           expected_value=None,
                                           gain_factor=None,
                                           gain_offset=None,
                                           correlation_factor=None):
        """Estimate the poissonian noise variance of the signal.

        The variance is stored in the
        ``metadata.Signal.Noise_properties.variance`` attribute.

        A poissonian noise  variance is equal to the expected value. With the
        default arguments, this method simply sets the variance attribute to
        the given `expected_value`. However, more generally (although then
        noise is not strictly poissonian), the variance may be proportional to
        the expected value. Moreover, when the noise is a mixture of white
        (gaussian) and poissonian noise, the variance is described by the
        following linear model:

            .. math::

                \mathrm{Var}[X] = (a * \mathrm{E}[X] + b) * c

        Where `a` is the `gain_factor`, `b` is the `gain_offset` (the gaussian
        noise variance) and `c` the `correlation_factor`. The correlation
        factor accounts for correlation of adjacent signal elements that can
        be modeled as a convolution with a gaussian point spread function.


        Parameters
        ----------
        expected_value : None or Signal instance.
            If None, the signal data is taken as the expected value. Note that
            this may be inaccurate where `data` is small.
        gain_factor, gain_offset, correlation_factor: None or float.
            All three must be positive. If None, take the values from
            ``metadata.Signal.Noise_properties.Variance_linear_model`` if
            defined. Otherwise suppose poissonian noise i.e. ``gain_factor=1``,
            ``gain_offset=0``, ``correlation_factor=1``. If not None, the
            values are stored in
            ``metadata.Signal.Noise_properties.Variance_linear_model``.

        """
        if expected_value is None:
            dc = self.data.copy()
        else:
            dc = expected_value.data.copy()
        if self.metadata.has_item(
                "Signal.Noise_properties.Variance_linear_model"):
            vlm = self.metadata.Signal.Noise_properties.Variance_linear_model
        else:
            self.metadata.add_node(
                "Signal.Noise_properties.Variance_linear_model")
            vlm = self.metadata.Signal.Noise_properties.Variance_linear_model

        if gain_factor is None:
            if not vlm.has_item("gain_factor"):
                vlm.gain_factor = 1
            gain_factor = vlm.gain_factor

        if gain_offset is None:
            if not vlm.has_item("gain_offset"):
                vlm.gain_offset = 0
            gain_offset = vlm.gain_offset

        if correlation_factor is None:
            if not vlm.has_item("correlation_factor"):
                vlm.correlation_factor = 1
            correlation_factor = vlm.correlation_factor

        if gain_offset < 0:
            raise ValueError("`gain_offset` must be positive.")
        if gain_factor < 0:
            raise ValueError("`gain_factor` must be positive.")
        if correlation_factor < 0:
            raise ValueError("`correlation_factor` must be positive.")

        variance = (dc * gain_factor + gain_offset) * correlation_factor
        # The lower bound of the variance is the gaussian noise.
        variance = np.clip(variance, gain_offset * correlation_factor, np.inf)
        variance = type(self)(variance)
        variance.axes_manager = self.axes_manager
        variance.metadata.General.title = ("Variance of " +
                                           self.metadata.General.title)
        self.metadata.set_item(
            "Signal.Noise_properties.variance", variance)

    def get_current_signal(self, auto_title=True, auto_filename=True):
        """Returns the data at the current coordinates as a Signal subclass.

        The signal subclass is the same as that of the current object. All the
        axes navigation attribute are set to False.

        Parameters
        ----------
        auto_title : bool
            If True an space followed by the current indices in parenthesis
            are appended to the title.
        auto_filename : bool
            If True and `tmp_parameters.filename` is defined
            (what is always the case when the Signal has been read from a
            file), the filename is modified by appending an underscore and a
            parenthesis containing the current indices.

        Returns
        -------
        cs : Signal subclass instance.

        Examples
        --------
        >>> im = hs.signals.Image(np.zeros((2,3, 32,32)))
        >>> im
        <Image, title: , dimensions: (3, 2, 32, 32)>
        >>> im.axes_manager.indices = 2,1
        >>> im.get_current_signal()
        <Image, title:  (2, 1), dimensions: (32, 32)>

        """
        cs = self.__class__(
            self(),
            axes=self.axes_manager._get_signal_axes_dicts(),
            metadata=self.metadata.as_dictionary(),)

        if auto_filename is True and self.tmp_parameters.has_item('filename'):
            cs.tmp_parameters.filename = (self.tmp_parameters.filename +
                                          '_' +
                                          str(self.axes_manager.indices))
            cs.tmp_parameters.extension = self.tmp_parameters.extension
            cs.tmp_parameters.folder = self.tmp_parameters.folder
        if auto_title is True:
            cs.metadata.General.title = (cs.metadata.General.title +
                                         ' ' + str(self.axes_manager.indices))
        cs.axes_manager._set_axis_attribute_values("navigate", False)
        return cs

    def _get_navigation_signal(self, data=None, dtype=None):
        """Return a signal with the same axes as the navigation space.

        Parameters
        ----------
        data : {None, numpy array}, optional
            If None the `Signal` data is an array of the same dtype as the
            current one filled with zeros. If a numpy array, the array must
            have the correct dimensions.

        dtype : data-type, optional
            The desired data-type for the data array when `data` is None,
            e.g., `numpy.int8`.  Default is the data type of the current signal
            data.


        """
        if data is not None:
            ref_shape = (self.axes_manager._navigation_shape_in_array
                         if self.axes_manager.navigation_dimension != 0
                         else (1,))
            if data.shape != ref_shape:
                raise ValueError(
                    ("data.shape %s is not equal to the current navigation "
                     "shape in array which is %s") %
                    (str(data.shape), str(ref_shape)))
        else:
            if dtype is None:
                dtype = self.data.dtype
            if self.axes_manager.navigation_dimension == 0:
                data = np.array([0, ], dtype=dtype)
            else:
                data = np.zeros(self.axes_manager._navigation_shape_in_array,
                                dtype=dtype)
        if self.axes_manager.navigation_dimension == 0:
            s = Signal(data)
        elif self.axes_manager.navigation_dimension == 1:
            from hyperspy._signals.spectrum import Spectrum
            s = Spectrum(data,
                         axes=self.axes_manager._get_navigation_axes_dicts())
        elif self.axes_manager.navigation_dimension == 2:
            from hyperspy._signals.image import Image
            s = Image(data,
                      axes=self.axes_manager._get_navigation_axes_dicts())
        else:
            s = Signal(np.zeros(self.axes_manager._navigation_shape_in_array,
                                dtype=self.data.dtype),
                       axes=self.axes_manager._get_navigation_axes_dicts())
            s.axes_manager.set_signal_dimension(
                self.axes_manager.navigation_dimension)
        return s

    def _get_signal_signal(self, data=None, dtype=None):
        """Return a signal with the same axes as the signal space.

        Parameters
        ----------
        data : {None, numpy array}, optional
            If None the `Signal` data is an array of the same dtype as the
            current one filled with zeros. If a numpy array, the array must
            have the correct dimensions.
        dtype : data-type, optional
            The desired data-type for the data array when `data` is None,
            e.g., `numpy.int8`.  Default is the data type of the current signal
            data.

        """

        if data is not None:
            ref_shape = (self.axes_manager._signal_shape_in_array
                         if self.axes_manager.signal_dimension != 0
                         else (1,))
            if data.shape != ref_shape:
                raise ValueError(
                    "data.shape %s is not equal to the current signal shape in"
                    " array which is %s" % (str(data.shape), str(ref_shape)))
        else:
            if dtype is None:
                dtype = self.data.dtype
            if self.axes_manager.signal_dimension == 0:
                data = np.array([0, ], dtype=dtype)
            else:
                data = np.zeros(self.axes_manager._signal_shape_in_array,
                                dtype=dtype)

        if self.axes_manager.signal_dimension == 0:
            s = Signal(data)
            s.set_signal_type(self.metadata.Signal.signal_type)
        else:
            s = self.__class__(data,
                               axes=self.axes_manager._get_signal_axes_dicts())
        return s

    def __iter__(self):
        # Reset AxesManager iteration index
        self.axes_manager.__iter__()
        return self

    def next(self):
        self.axes_manager.next()
        return self.get_current_signal()

    def __len__(self):
        nitem = int(self.axes_manager.navigation_size)
        nitem = nitem if nitem > 0 else 1
        return nitem

    def as_spectrum(self, spectral_axis, out=None):
        """Return the Signal as a spectrum.

        The chosen spectral axis is moved to the last index in the
        array and the data is made contiguous for effecient
        iteration over spectra.


        Parameters
        ----------
        spectral_axis %s
        %s

        Examples
        --------
        >>> img = hs.signals.Image(np.ones((3,4,5,6)))
        >>> img
        <Image, title: , dimensions: (4, 3, 6, 5)>
        >>> img.to_spectrum(-1+1j)
        <Spectrum, title: , dimensions: (6, 5, 4, 3)>
        >>> img.to_spectrum(0)
        <Spectrum, title: , dimensions: (6, 5, 3, 4)>

        """
        # Roll the spectral axis to-be to the latex index in the array
        sp = self.rollaxis(spectral_axis, -1 + 3j)
        sp.metadata.Signal.record_by = "spectrum"
        sp._assign_subclass()
        if out is None:
            return sp
        else:
            out.data[:] = sp.data
    as_spectrum.__doc__ %= (ONE_AXIS_PARAMETER, OUT_ARG)

    def as_image(self, image_axes, out=None):
        """Convert signal to image.

        The chosen image axes are moved to the last indices in the
        array and the data is made contiguous for effecient
        iteration over images.

        Parameters
        ----------
        image_axes : tuple of {int | str | axis}
            Select the image axes. Note that the order of the axes matters
            and it is given in the "natural" i.e. X, Y, Z... order.
        %s

        Examples
        --------
        >>> s = hs.signals.Spectrum(np.ones((2,3,4,5)))
        >>> s
        <Spectrum, title: , dimensions: (4, 3, 2, 5)>
        >>> s.as_image((0,1))
        <Image, title: , dimensions: (5, 2, 4, 3)>

        >>> s.to_image((1,2))
        <Image, title: , dimensions: (4, 5, 3, 2)>

        Raises
        ------
        DataDimensionError : when data.ndim < 2

        """
        if self.data.ndim < 2:
            raise DataDimensionError(
                "A Signal dimension must be >= 2 to be converted to an Image")
        axes = (self.axes_manager[image_axes[0]],
                self.axes_manager[image_axes[1]])
        iaxes = [axis.index_in_array for axis in axes]
        im = self.rollaxis(iaxes[0] + 3j, -1 + 3j).rollaxis(
            iaxes[1] - np.argmax(iaxes) + 3j, -2 + 3j)
        im.metadata.Signal.record_by = "image"
        im._assign_subclass()
        if out is None:
            return im
        else:
            out.data[:] = im.data
    as_image.__doc__ %= OUT_ARG

    def _assign_subclass(self):
        mp = self.metadata
        self.__class__ = hyperspy.io.assign_signal_subclass(
            record_by=mp.Signal.record_by
            if "Signal.record_by" in mp
            else self._record_by,
            signal_type=mp.Signal.signal_type
            if "Signal.signal_type" in mp
            else self._signal_type,
            signal_origin=mp.Signal.signal_origin
            if "Signal.signal_origin" in mp
            else self._signal_origin)
        self.__init__(**self._to_dictionary())

    def set_signal_type(self, signal_type):
        """Set the signal type and change the current class
        accordingly if pertinent.

        The signal_type attribute specifies the kind of data that the signal
        containts e.g. "EELS" for electron energy-loss spectroscopy,
        "PES" for photoemission spectroscopy. There are some methods that are
        only available for certain kind of signals, so setting this
        parameter can enable/disable features.

        Parameters
        ----------
        signal_type : {"EELS", "EDS_TEM", "EDS_SEM", "DielectricFunction"}
            Currently there are special features for "EELS" (electron
            energy-loss spectroscopy), "EDS_TEM" (energy dispersive X-rays of
            thin samples, normally obtained in a transmission electron
            microscope), "EDS_SEM" (energy dispersive X-rays of thick samples,
            normally obtained in a scanning electron microscope) and
            "DielectricFuction". Setting the signal_type to the correct acronym
            is highly advisable when analyzing any signal for which HyperSpy
            provides extra features. Even if HyperSpy does not provide extra
            features for the signal that you are analyzing, it is good practice
            to set signal_type to a value that best describes the data signal
            type.

        """
        self.metadata.Signal.signal_type = signal_type
        self._assign_subclass()

    def set_signal_origin(self, origin):
        """Set the origin of the signal and change the current class
        accordingly if pertinent.

        The signal_origin attribute specifies if the data was obtained
        through experiment or simulation. There are some methods that are
        only available for experimental or simulated data, so setting this
        parameter can enable/disable features.


        Parameters
        ----------
        origin : {'experiment', 'simulation', None, ""}
            None an the empty string mean that the signal origin is uknown.

        Raises
        ------
        ValueError if origin is not 'experiment' or 'simulation'

        """
        if origin not in ['experiment', 'simulation', "", None]:
            raise ValueError("`origin` must be one of: experiment, simulation")
        if origin is None:
            origin = ""
        self.metadata.Signal.signal_origin = origin
        self._assign_subclass()

    def print_summary_statistics(self, formatter="%.3f"):
        """Prints the five-number summary statistics of the data, the mean and
        the standard deviation.

        Prints the mean, standandard deviation (std), maximum (max), minimum
        (min), first quartile (Q1), median and third quartile. nans are
        removed from the calculations.

        Parameters
        ----------
        formatter : bool
           Number formatter.

        See Also
        --------
        get_histogram

        """
        data = self.data
        # To make it work with nans
        data = data[~np.isnan(data)]
        print(underline("Summary statistics"))
        print("mean:\t" + formatter % data.mean())
        print("std:\t" + formatter % data.std())
        print
        print("min:\t" + formatter % data.min())
        print("Q1:\t" + formatter % np.percentile(data,
                                                  25))
        print("median:\t" + formatter % np.median(data))
        print("Q3:\t" + formatter % np.percentile(data,
                                                  75))
        print("max:\t" + formatter % data.max())

    @property
    def is_rgba(self):
        return rgb_tools.is_rgba(self.data)

    @property
    def is_rgb(self):
        return rgb_tools.is_rgb(self.data)

    @property
    def is_rgbx(self):
        return rgb_tools.is_rgbx(self.data)

    def add_marker(self, marker, plot_on_signal=True, plot_marker=True):
        """
        Add a marker to the signal or navigator plot.

        Plot the signal, if not yet plotted

        Parameters
        ----------
        marker: `hyperspy.drawing._markers`
            the marker to add. see `plot.markers`
        plot_on_signal: bool
            If True, add the marker to the signal
            If False, add the marker to the navigator
        plot_marker: bool
            if True, plot the marker

        Examples
        -------
        >>> import scipy.misc
        >>> im = hs.signals.Image(scipy.misc.lena())
        >>> m = hs.plot.markers.rectangle(x1=150, y1=100, x2=400,
        >>>                                  y2=400, color='red')
        >>> im.add_marker(m)

        """
        if self._plot is None:
            self.plot()
        if plot_on_signal:
            self._plot.signal_plot.add_marker(marker)
        else:
            self._plot.navigator_plot.add_marker(marker)
        if plot_marker:
            marker.plot()

# Implement binary operators
for name in (
    # Arithmetic operators
    "__add__",
    "__sub__",
    "__mul__",
    "__floordiv__",
    "__mod__",
    "__divmod__",
    "__pow__",
    "__lshift__",
    "__rshift__",
    "__and__",
    "__xor__",
    "__or__",
    "__div__",
    "__truediv__",
    # Comparison operators
    "__lt__",
    "__le__",
    "__eq__",
    "__ne__",
    "__ge__",
    "__gt__",
):
    exec(
        ("def %s(self, other):\n" % name) +
        ("   return self._binary_operator_ruler(other, \'%s\')\n" % name))
    exec("%s.__doc__ = int.%s.__doc__" % (name, name))
    exec("setattr(Signal, \'%s\', %s)" % (name, name))
    # The following commented line enables the operators with swapped
    # operands. They should be defined only for commutative operators
    # but for simplicity we don't support this at all atm.

    # exec("setattr(Signal, \'%s\', %s)" % (name[:2] + "r" + name[2:],
    # name))

# Implement unary arithmetic operations
for name in (
        "__neg__",
        "__pos__",
        "__abs__",
        "__invert__",):
    exec(
        ("def %s(self):" % name) +
        ("   return self._unary_operator_ruler(\'%s\')" % name))
    exec("%s.__doc__ = int.%s.__doc__" % (name, name))
    exec("setattr(Signal, \'%s\', %s)" % (name, name))<|MERGE_RESOLUTION|>--- conflicted
+++ resolved
@@ -2821,10 +2821,6 @@
         self.inav = SpecialSlicersSignal(self, True)
         self.isig = SpecialSlicersSignal(self, False)
         self.events = Events()
-<<<<<<< HEAD
-        self.events.data_changed = Event()
-        self.events.axes_changed = Event()
-=======
         self.events.data_changed = Event("""
             Event that triggers when the data has changed
 
@@ -2838,7 +2834,6 @@
             Arguments:
                 signal: The signal that owns the data.
             """, arguments=['signal'])
->>>>>>> e1968981
 
     def _create_metadata(self):
         self.metadata = DictionaryTreeBrowser()
@@ -2872,104 +2867,6 @@
 
         return string.encode('utf8')
 
-<<<<<<< HEAD
-    def __getitem__(self, slices, isNavigation=None, out=None):
-        try:
-            len(slices)
-        except TypeError:
-            slices = (slices,)
-        _orig_slices = slices
-        if isNavigation is None:
-            warnings.warn(
-                "Indexing the `Signal` class is deprecated and will be removed "
-                "in HyperSpy 0.9. Please use `.isig` and/or `.inav` instead.",
-                VisibleDeprecationWarning)
-
-        has_nav = True if isNavigation is None else isNavigation
-        has_signal = True if isNavigation is None else not isNavigation
-
-        # Create a deepcopy of self that contains a view of self.data
-        if out is None:
-            _signal = self._deepcopy_with_new_data(self.data)
-        else:
-            out.data = self.data
-            for out_axis, self_axis in zip(out.axes_manager._axes,
-                                           self.axes_manager._axes):
-                out_axis.update_from(self_axis,
-                                     fields=('offset', 'scale', 'size'))
-            _signal = out
-
-        nav_idx = [el.index_in_array for el in
-                   _signal.axes_manager.navigation_axes]
-        signal_idx = [el.index_in_array for el in
-                      _signal.axes_manager.signal_axes]
-
-        if not has_signal:
-            idx = nav_idx
-        elif not has_nav:
-            idx = signal_idx
-        else:
-            idx = nav_idx + signal_idx
-
-        # Add support for Ellipsis
-        if Ellipsis in _orig_slices:
-            _orig_slices = list(_orig_slices)
-            # Expand the first Ellipsis
-            ellipsis_index = _orig_slices.index(Ellipsis)
-            _orig_slices.remove(Ellipsis)
-            _orig_slices = (
-                _orig_slices[:ellipsis_index] +
-                [slice(None), ] * max(0, len(idx) - len(_orig_slices)) +
-                _orig_slices[ellipsis_index:])
-            # Replace all the following Ellipses by :
-            while Ellipsis in _orig_slices:
-                _orig_slices[_orig_slices.index(Ellipsis)] = slice(None)
-            _orig_slices = tuple(_orig_slices)
-
-        if len(_orig_slices) > len(idx):
-            raise IndexError("too many indices")
-
-        slices = np.array([slice(None,)] *
-                          len(_signal.axes_manager._axes))
-
-        slices[idx] = _orig_slices + (slice(None),) * max(
-            0, len(idx) - len(_orig_slices))
-
-        array_slices = []
-        for slice_, axis in zip(slices, _signal.axes_manager._axes):
-            if (isinstance(slice_, slice) or
-                    len(_signal.axes_manager._axes) < 2):
-                array_slices.append(axis._slice_me(slice_))
-            else:
-                if isinstance(slice_, float):
-                    slice_ = axis.value2index(slice_)
-                array_slices.append(slice_)
-                _signal._remove_axis(axis.index_in_axes_manager)
-
-        _signal.data = _signal.data[array_slices]
-        if self.metadata.has_item('Signal.Noise_properties.variance'):
-            variance = self.metadata.Signal.Noise_properties.variance
-            if isinstance(variance, Signal):
-                _signal.metadata.Signal.Noise_properties.variance = \
-                    variance.__getitem__(_orig_slices, isNavigation)
-        _signal.get_dimensions_from_data()
-
-        if out is None:
-            return _signal
-        else:
-            out.events.axes_changed.trigger()
-            out.events.data_changed.trigger()
-
-    def __setitem__(self, i, j):
-        """x.__setitem__(i, y) <==> x[i]=y
-
-        """
-        if isinstance(j, Signal):
-            j = j.data
-        self.__getitem__(i).data[:] = j
-
-=======
->>>>>>> e1968981
     def _binary_operator_ruler(self, other, op_name):
         exception_message = (
             "Invalid dimensions for this operation")
@@ -4000,22 +3897,6 @@
                 name="Scalar",
                 navigate=False,)
 
-<<<<<<< HEAD
-    def _apply_function_on_data_and_remove_axis(self, function, axis,
-                                                out=None):
-        if out is None:
-            s = self._deepcopy_with_new_data(None)
-        else:
-            s = out
-        s.data = function(self.data,
-                          axis=self.axes_manager[axis].index_in_array)
-        if out is None:
-            s._remove_axis(axis)
-            return s
-
-    def sum(self, axis, out=None):
-        """Sum the data over the given axis.
-=======
     def _ma_workaround(self, s, function, axes, ar_axes, out):
         # TODO: Remove if and when numpy.ma accepts tuple `axis`
 
@@ -4057,7 +3938,6 @@
 
     def sum(self, axis=None, out=None):
         """Sum the data over the given axes.
->>>>>>> e1968981
 
         Parameters
         ----------
@@ -4082,13 +3962,6 @@
         (64,64)
 
         """
-<<<<<<< HEAD
-        return self._apply_function_on_data_and_remove_axis(np.sum, axis,
-                                                            out=out)
-
-    def max(self, axis, out=None):
-        """Returns a signal with the maximum of the signal along an axis.
-=======
         if axis is None:
             axis = self.axes_manager.navigation_axes
         return self._apply_function_on_data_and_remove_axis(np.sum, axis,
@@ -4098,7 +3971,6 @@
     def max(self, axis=None, out=None):
         """Returns a signal with the maximum of the signal along at least one
         axis.
->>>>>>> e1968981
 
         Parameters
         ----------
@@ -4123,13 +3995,6 @@
         (64,64)
 
         """
-<<<<<<< HEAD
-        return self._apply_function_on_data_and_remove_axis(np.max, axis,
-                                                            out=out)
-
-    def min(self, axis, out=None):
-        """Returns a signal with the minimum of the signal along an axis.
-=======
         if axis is None:
             axis = self.axes_manager.navigation_axes
         return self._apply_function_on_data_and_remove_axis(np.max, axis,
@@ -4139,7 +4004,6 @@
     def min(self, axis=None, out=None):
         """Returns a signal with the minimum of the signal along at least one
         axis.
->>>>>>> e1968981
 
         Parameters
         ----------
@@ -4170,17 +4034,9 @@
                                                             out=out)
     min.__doc__ %= (MANY_AXIS_PARAMETER, OUT_ARG)
 
-<<<<<<< HEAD
-        return self._apply_function_on_data_and_remove_axis(np.min, axis,
-                                                            out=out)
-
-    def mean(self, axis, out=None):
-        """Returns a signal with the average of the signal along an axis.
-=======
     def mean(self, axis=None, out=None):
         """Returns a signal with the average of the signal along at least one
         axis.
->>>>>>> e1968981
 
         Parameters
         ----------
@@ -4205,12 +4061,6 @@
         (64,64)
 
         """
-<<<<<<< HEAD
-        return self._apply_function_on_data_and_remove_axis(np.mean, axis,
-                                                            out=out)
-
-    def std(self, axis, out=None):
-=======
         if axis is None:
             axis = self.axes_manager.navigation_axes
         return self._apply_function_on_data_and_remove_axis(np.mean, axis,
@@ -4218,7 +4068,6 @@
     mean.__doc__ %= (MANY_AXIS_PARAMETER, OUT_ARG)
 
     def std(self, axis=None, out=None):
->>>>>>> e1968981
         """Returns a signal with the standard deviation of the signal along
         at least one axis.
 
@@ -4245,13 +4094,6 @@
         (64,64)
 
         """
-<<<<<<< HEAD
-        return self._apply_function_on_data_and_remove_axis(np.std, axis,
-                                                            out=out)
-
-    def var(self, axis, out=None):
-        """Returns a signal with the variances of the signal along an axis.
-=======
         if axis is None:
             axis = self.axes_manager.navigation_axes
         return self._apply_function_on_data_and_remove_axis(np.std, axis,
@@ -4261,7 +4103,6 @@
     def var(self, axis=None, out=None):
         """Returns a signal with the variances of the signal along at least one
         axis.
->>>>>>> e1968981
 
         Parameters
         ----------
@@ -4286,16 +4127,11 @@
         (64,64)
 
         """
-<<<<<<< HEAD
-        return self._apply_function_on_data_and_remove_axis(np.var, axis,
-                                                            out=out)
-=======
         if axis is None:
             axis = self.axes_manager.navigation_axes
         return self._apply_function_on_data_and_remove_axis(np.var, axis,
                                                             out=out)
     var.__doc__ %= (MANY_AXIS_PARAMETER, OUT_ARG)
->>>>>>> e1968981
 
     def diff(self, axis, order=1, out=None):
         """Returns a signal with the n-th order discrete difference along
@@ -4475,10 +4311,7 @@
         """
         return self._apply_function_on_data_and_remove_axis(np.argmax, axis,
                                                             out=out)
-<<<<<<< HEAD
-=======
     indexmax.__doc__ %= (ONE_AXIS_PARAMETER, OUT_ARG)
->>>>>>> e1968981
 
     def valuemax(self, axis, out=None):
         """Returns a signal with the value of coordinates of the maximum along an axis.
