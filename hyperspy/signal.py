--- conflicted
+++ resolved
@@ -510,13 +510,9 @@
         def get_explorer_wrapper(*args, **kwargs):
             return navigator.data
             
-<<<<<<< HEAD
-        def get_explorer_wrapper_3D(*args, **kwargs):            
-            isignal = self._plot.axes_manager._getitem_tuple[0]            
-=======
+
         def get_explorer_wrapper_3D(*args, **kwargs):
             isignal = self._plot.axes_manager._getitem_tuple[0]
->>>>>>> 22333a93
             return navigator[isignal].data
             
         # Navigator properties
@@ -533,11 +529,8 @@
                 #3D
                 elif self.axes_manager.navigation_shape == \
                 navigator.axes_manager.navigation_shape + navigator.axes_manager.signal_shape:
-<<<<<<< HEAD
-                     self._plot.navigator_data_function = get_explorer_wrapper_3D
-=======
                     self._plot.navigator_data_function = get_explorer_wrapper_3D
->>>>>>> 22333a93
+
                 elif self.axes_manager.navigation_shape[-1] == \
                 navigator.axes_manager.signal_shape[-1]:
                     self._plot.navigator_data_function = get_explorer_wrapper
