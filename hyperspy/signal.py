--- conflicted
+++ resolved
@@ -764,13 +764,9 @@
             signal.shift1D(shift_array=shift_array,
                            interpolation_method=interpolation_method,
                            crop=crop,
-<<<<<<< HEAD
+                           fill_value=fill_value,
                            expand=expand,
-                           fill_value=fill_value)
-=======
-                           fill_value=fill_value,
                            show_progressbar=show_progressbar)
->>>>>>> 0928a2ca
 
     def integrate_in_range(self, signal_range='interactive'):
         """ Sums the spectrum over an energy range, giving the integrated
