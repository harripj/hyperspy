# -*- coding: utf-8 -*-
# Copyright 2007-2016 The HyperSpy developers
#
# This file is part of  HyperSpy.
#
#  HyperSpy is free software: you can redistribute it and/or modify
# it under the terms of the GNU General Public License as published by
# the Free Software Foundation, either version 3 of the License, or
# (at your option) any later version.
#
#  HyperSpy is distributed in the hope that it will be useful,
# but WITHOUT ANY WARRANTY; without even the implied warranty of
# MERCHANTABILITY or FITNESS FOR A PARTICULAR PURPOSE.  See the
# GNU General Public License for more details.
#
# You should have received a copy of the GNU General Public License
# along with  HyperSpy.  If not, see <http://www.gnu.org/licenses/>.

import copy
import h5py
import os.path
import warnings
import math
import inspect
from contextlib import contextmanager
from datetime import datetime

import numpy as np
import numpy.ma as ma
import scipy.interpolate
try:
    from scipy.signal import savgol_filter
    savgol_imported = True
except ImportError:
    savgol_imported = False
import scipy as sp
from matplotlib import pyplot as plt
try:
    from statsmodels.nonparametric.smoothers_lowess import lowess
    statsmodels_installed = True
except:
    statsmodels_installed = False

from hyperspy.axes import AxesManager
from hyperspy import io
from hyperspy.drawing import mpl_hie, mpl_hse, mpl_he
from hyperspy.learn.mva import MVA, LearningResults
import hyperspy.misc.utils
from hyperspy.misc.utils import DictionaryTreeBrowser
from hyperspy.drawing import signal as sigdraw
from hyperspy.decorators import auto_replot
from hyperspy.defaults_parser import preferences
from hyperspy.misc.io.tools import ensure_directory
from hyperspy.external.progressbar import progressbar
from hyperspy.gui.tools import (
    SpectrumCalibration,
    SmoothingSavitzkyGolay,
    SmoothingLowess,
    SmoothingTV,
    ButterworthFilter)
from hyperspy.misc.tv_denoise import _tv_denoise_1d
from hyperspy.gui.egerton_quantification import BackgroundRemoval
from hyperspy.decorators import only_interactive
from hyperspy.decorators import interactive_range_selector
from scipy.ndimage.filters import gaussian_filter1d
from hyperspy.misc.spectrum_tools import find_peaks_ohaver
from hyperspy.misc.image_tools import (shift_image, estimate_image_shift)
from hyperspy.misc.math_tools import symmetrize, antisymmetrize
from hyperspy.exceptions import SignalDimensionError, DataDimensionError
from hyperspy.misc import array_tools
from hyperspy.misc import spectrum_tools
from hyperspy.misc import rgb_tools
from hyperspy.gui.tools import IntegrateArea
from hyperspy import components
from hyperspy.misc.utils import underline
from hyperspy.external.astroML.histtools import histogram
from hyperspy.drawing.utils import animate_legend
from hyperspy.misc.slicing import SpecialSlicers, FancySlicing
from hyperspy.misc.utils import slugify
from hyperspy.docstrings.signal import (
<<<<<<< HEAD
	ONE_AXIS_PARAMETER, MANY_AXIS_PARAMETER, OUT_ARG)
from hyperspy.events import Events, Event
from hyperspy.interactive import interactive
=======
    ONE_AXIS_PARAMETER, MANY_AXIS_PARAMETER, OUT_ARG)
>>>>>>> c14051b6


class ModelManager(object):

    """Container for models
    """

    class ModelStub(object):

        def __init__(self, mm, name):
            self._name = name
            self._mm = mm
            self.restore = lambda: mm.restore(self._name)
            self.remove = lambda: mm.remove(self._name)
            self.pop = lambda: mm.pop(self._name)
            self.restore.__doc__ = "Returns the stored model"
            self.remove.__doc__ = "Removes the stored model"
            self.pop.__doc__ = \
                "Returns the stored model and removes it from storage"

        def __repr__(self):
            return repr(self._mm._models[self._name])

    def __init__(self, signal, dictionary=None):
        self._signal = signal
        self._models = DictionaryTreeBrowser()
        self._add_dictionary(dictionary)

    def _add_dictionary(self, dictionary=None):
        if dictionary is not None:
            for k, v in dictionary.iteritems():
                if k.startswith('_') or k in ['restore', 'remove']:
                    raise KeyError("Can't add dictionary with key '%s'" % k)
                k = slugify(k, True)
                self._models.set_item(k, v)
                setattr(self, k, self.ModelStub(self, k))

    def _set_nice_description(self, node, names):
        ans = {'date': datetime.now().strftime('%Y-%m-%d %H:%M:%S'),
               'dimensions': self._signal.axes_manager._get_dimension_str(),
               }
        node.add_dictionary(ans)
        for n in names:
            node.add_node('components.' + n)

    def _save(self, name, dictionary):

        from itertools import product
        _abc = 'abcdefghijklmnopqrstuvwxyz'

        def get_letter(models):
            howmany = len(models)
            if not howmany:
                return 'a'
            order = int(np.log(howmany) / np.log(26)) + 1
            letters = [_abc, ] * order
            for comb in product(*letters):
                guess = "".join(comb)
                if guess not in models.keys():
                    return guess

        if name is None:
            name = get_letter(self._models)
        else:
            name = self._check_name(name)

        if name in self._models:
            self.remove(name)

        self._models.add_node(name)
        node = self._models.get_item(name)
        names = [c['name'] for c in dictionary['components']]
        self._set_nice_description(node, names)

        node.set_item('_dict', dictionary)
        setattr(self, name, self.ModelStub(self, name))

    def store(self, model, name=None):
        """If the given model was created from this signal, stores it

        Parameters
        ----------
        model : model
            the model to store in the signal
        name : {string, None}
            the name for the model to be stored with

        See Also
        --------
        remove
        restore
        pop
        """
        if model.signal is self._signal:
            self._save(name, model.as_dictionary())
        else:
            raise ValueError("The model is created from a different signal, "
                             "you should store it there")

    def _check_name(self, name, existing=False):
        if not isinstance(name, basestring):
            raise KeyError('Name has to be a string')
        if name.startswith('_'):
            raise KeyError('Name cannot start with "_" symbol')
        if '.' in name:
            raise KeyError('Name cannot contain dots (".")')
        name = slugify(name, True)
        if existing:
            if name not in self._models:
                raise KeyError(
                    "Model named '%s' is not currently stored" %
                    name)
        return name

    def remove(self, name):
        """Removes the given model

        Parameters
        ----------
        name : string
            the name of the model to remove

        See Also
        --------
        restore
        store
        pop
        """
        name = self._check_name(name, True)
        delattr(self, name)
        self._models.__delattr__(name)

    def pop(self, name):
        """Returns the restored model and removes it from storage

        Parameters
        ----------
        name : string
            the name of the model to restore and remove

        See Also
        --------
        restore
        store
        remove
        """
        name = self._check_name(name, True)
        model = self.restore(name)
        self.remove(name)
        return model

    def restore(self, name):
        """Returns the restored model

        Parameters
        ----------
        name : string
            the name of the model to restore

        See Also
        --------
        remove
        store
        pop
        """
        name = self._check_name(name, True)
        d = self._models.get_item(name + '._dict').as_dictionary()
        return self._signal.create_model(dictionary=copy.deepcopy(d))

    def __repr__(self):
        return repr(self._models)

    def __len__(self):
        return len(self._models)

    def __getitem__(self, name):
        name = self._check_name(name, True)
        return getattr(self, name)


class Signal2DTools(object):

    def estimate_shift2D(self,
                         reference='current',
                         correlation_threshold=None,
                         chunk_size=30,
                         roi=None,
                         normalize_corr=False,
                         sobel=True,
                         medfilter=True,
                         hanning=True,
                         plot=False,
                         dtype='float',
                         show_progressbar=None):
        """Estimate the shifts in a image using phase correlation

        This method can only estimate the shift by comparing
        bidimensional features that should not change position
        between frames. To decrease the memory usage, the time of
        computation and the accuracy of the results it is convenient
        to select a region of interest by setting the roi keyword.

        Parameters
        ----------

        reference : {'current', 'cascade' ,'stat'}
            If 'current' (default) the image at the current
            coordinates is taken as reference. If 'cascade' each image
            is aligned with the previous one. If 'stat' the translation
            of every image with all the rest is estimated and by
            performing statistical analysis on the result the
            translation is estimated.
        correlation_threshold : {None, 'auto', float}
            This parameter is only relevant when `reference` is 'stat'.
            If float, the shift estimations with a maximum correlation
            value lower than the given value are not used to compute
            the estimated shifts. If 'auto' the threshold is calculated
            automatically as the minimum maximum correlation value
            of the automatically selected reference image.
        chunk_size: {None, int}
            If int and `reference`=='stat' the number of images used
            as reference are limited to the given value.
        roi : tuple of ints or floats (left, right, top bottom)
             Define the region of interest. If int(float) the position
             is given axis index(value).
        sobel : bool
            apply a sobel filter for edge enhancement
        medfilter :  bool
            apply a median filter for noise reduction
        hanning : bool
            Apply a 2d hanning filter
        plot : bool
            If True plots the images after applying the filters and
            the phase correlation
        dtype : str or dtype
            Typecode or data-type in which the calculations must be
            performed.
        show_progressbar : None or bool
            If True, display a progress bar. If None the default is set in
            `preferences`.

        Returns
        -------

        list of applied shifts

        Notes
        -----

        The statistical analysis approach to the translation estimation
        when using `reference`='stat' roughly follows [1]_ . If you use
        it please cite their article.

        References
        ----------

        .. [1] Schaffer, Bernhard, Werner Grogger, and Gerald
        Kothleitner. “Automated Spatial Drift Correction for EFTEM
        Image Series.”
        Ultramicroscopy 102, no. 1 (December 2004): 27–36.

        """
        if show_progressbar is None:
            show_progressbar = preferences.General.show_progressbar
        self._check_signal_dimension_equals_two()
        if roi is not None:
            # Get the indices of the roi
            yaxis = self.axes_manager.signal_axes[1]
            xaxis = self.axes_manager.signal_axes[0]
            roi = tuple([xaxis._get_index(i) for i in roi[2:]] +
                        [yaxis._get_index(i) for i in roi[:2]])

        ref = None if reference == 'cascade' else \
            self.__call__().copy()
        shifts = []
        nrows = None
        images_number = self.axes_manager._max_index + 1
        if reference == 'stat':
            nrows = images_number if chunk_size is None else \
                min(images_number, chunk_size)
            pcarray = ma.zeros((nrows, self.axes_manager._max_index + 1,
                                ),
                               dtype=np.dtype([('max_value', np.float),
                                               ('shift', np.int32,
                                                (2,))]))
            nshift, max_value = estimate_image_shift(
                self(),
                self(),
                roi=roi,
                sobel=sobel,
                medfilter=medfilter,
                hanning=hanning,
                normalize_corr=normalize_corr,
                plot=plot,
                dtype=dtype)
            np.fill_diagonal(pcarray['max_value'], max_value)
            pbar = progressbar(maxval=nrows * images_number,
                               disabled=not show_progressbar)
        else:
            pbar = progressbar(maxval=images_number,
                               disabled=not show_progressbar)

        # Main iteration loop. Fills the rows of pcarray when reference
        # is stat
        for i1, im in enumerate(self._iterate_signal()):
            if reference in ['current', 'cascade']:
                if ref is None:
                    ref = im.copy()
                    shift = np.array([0, 0])
                nshift, max_val = estimate_image_shift(
                    ref, im, roi=roi, sobel=sobel, medfilter=medfilter,
                    hanning=hanning, plot=plot,
                    normalize_corr=normalize_corr, dtype=dtype)
                if reference == 'cascade':
                    shift += nshift
                    ref = im.copy()
                else:
                    shift = nshift
                shifts.append(shift.copy())
                pbar.update(i1 + 1)
            elif reference == 'stat':
                if i1 == nrows:
                    break
                # Iterate to fill the columns of pcarray
                for i2, im2 in enumerate(
                        self._iterate_signal()):
                    if i2 > i1:
                        nshift, max_value = estimate_image_shift(
                            im,
                            im2,
                            roi=roi,
                            sobel=sobel,
                            medfilter=medfilter,
                            hanning=hanning,
                            normalize_corr=normalize_corr,
                            plot=plot,
                            dtype=dtype)

                        pcarray[i1, i2] = max_value, nshift
                    del im2
                    pbar.update(i2 + images_number * i1 + 1)
                del im
        if reference == 'stat':
            # Select the reference image as the one that has the
            # higher max_value in the row
            sqpcarr = pcarray[:, :nrows]
            sqpcarr['max_value'][:] = symmetrize(sqpcarr['max_value'])
            sqpcarr['shift'][:] = antisymmetrize(sqpcarr['shift'])
            ref_index = np.argmax(pcarray['max_value'].min(1))
            self.ref_index = ref_index
            shifts = (pcarray['shift'] +
                      pcarray['shift'][ref_index, :nrows][:, np.newaxis])
            if correlation_threshold is not None:
                if correlation_threshold == 'auto':
                    correlation_threshold = \
                        (pcarray['max_value'].min(0)).max()
                    print("Correlation threshold = %1.2f" %
                          correlation_threshold)
                shifts[pcarray['max_value'] <
                       correlation_threshold] = ma.masked
                shifts.mask[ref_index, :] = False

            shifts = shifts.mean(0)
        else:
            shifts = np.array(shifts)
            del ref
        return shifts

    def align2D(self, crop=True, fill_value=np.nan, shifts=None, expand=False,
                roi=None,
                sobel=True,
                medfilter=True,
                hanning=True,
                plot=False,
                normalize_corr=False,
                reference='current',
                dtype='float',
                correlation_threshold=None,
                chunk_size=30):
        """Align the images in place using user provided shifts or by
        estimating the shifts.

        Please, see `estimate_shift2D` docstring for details
        on the rest of the parameters not documented in the following
        section

        Parameters
        ----------
        crop : bool
            If True, the data will be cropped not to include regions
            with missing data
        fill_value : int, float, nan
            The areas with missing data are filled with the given value.
            Default is nan.
        shifts : None or list of tuples
            If None the shifts are estimated using
            `estimate_shift2D`.
        expand : bool
            If True, the data will be expanded to fit all data after alignment.
            Overrides `crop`.

        Returns
        -------
        shifts : np.array
            The shifts are returned only if `shifts` is None

        Notes
        -----

        The statistical analysis approach to the translation estimation
        when using `reference`='stat' roughly follows [1]_ . If you use
        it please cite their article.

        References
        ----------

        .. [1] Schaffer, Bernhard, Werner Grogger, and Gerald
        Kothleitner. “Automated Spatial Drift Correction for EFTEM
        Image Series.”
        Ultramicroscopy 102, no. 1 (December 2004): 27–36.

        """
        self._check_signal_dimension_equals_two()
        if shifts is None:
            shifts = self.estimate_shift2D(
                roi=roi,
                sobel=sobel,
                medfilter=medfilter,
                hanning=hanning,
                plot=plot,
                reference=reference,
                dtype=dtype,
                correlation_threshold=correlation_threshold,
                normalize_corr=normalize_corr,
                chunk_size=chunk_size)
            return_shifts = True
        else:
            return_shifts = False

        if expand:
            # Expand to fit all valid data
            left, right = (int(np.floor(shifts[:, 1].min())) if
                           shifts[:, 1].min() < 0 else 0,
                           int(np.ceil(shifts[:, 1].max())) if
                           shifts[:, 1].max() > 0 else 0)
            top, bottom = (int(np.floor(shifts[:, 0].min())) if
                           shifts[:, 0].min() < 0 else 0,
                           int(np.ceil(shifts[:, 0].max())) if
                           shifts[:, 0].max() > 0 else 0)
            xaxis = self.axes_manager.signal_axes[0]
            yaxis = self.axes_manager.signal_axes[1]
            padding = []
            for i in xrange(self.data.ndim):
                if i == xaxis.index_in_array:
                    padding.append((right, -left))
                elif i == yaxis.index_in_array:
                    padding.append((bottom, -top))
                else:
                    padding.append((0, 0))
            self.data = np.pad(self.data, padding, mode='constant',
                               constant_values=(fill_value,))
            if left < 0:
                xaxis.offset += left * xaxis.scale
            if np.any((left < 0, right > 0)):
                xaxis.size += right - left
            if top < 0:
                yaxis.offset += top * yaxis.scale
            if np.any((top < 0, bottom > 0)):
                yaxis.size += bottom - top

        # Translate with sub-pixel precision if necesary
        for im, shift in zip(self._iterate_signal(),
                             shifts):
            if np.any(shift):
                shift_image(im, -shift,
                            fill_value=fill_value)
                del im

        if crop and not expand:
            # Crop the image to the valid size
            shifts = -shifts
            bottom, top = (int(np.floor(shifts[:, 0].min())) if
                           shifts[:, 0].min() < 0 else None,
                           int(np.ceil(shifts[:, 0].max())) if
                           shifts[:, 0].max() > 0 else 0)
            right, left = (int(np.floor(shifts[:, 1].min())) if
                           shifts[:, 1].min() < 0 else None,
                           int(np.ceil(shifts[:, 1].max())) if
                           shifts[:, 1].max() > 0 else 0)
            self.crop_image(top, bottom, left, right)
            shifts = -shifts

        if return_shifts:
            return shifts

    def crop_image(self, top=None, bottom=None,
                   left=None, right=None):
        """Crops an image in place.

        top, bottom, left, right : int or float

            If int the values are taken as indices. If float the values are
            converted to indices.

        See also:
        ---------
        crop

        """
        self._check_signal_dimension_equals_two()
        self.crop(self.axes_manager.signal_axes[1].index_in_axes_manager,
                  top,
                  bottom)
        self.crop(self.axes_manager.signal_axes[0].index_in_axes_manager,
                  left,
                  right)


class Signal1DTools(object):

    def shift1D(self,
                shift_array,
                interpolation_method='linear',
                crop=True,
                expand=False,
                fill_value=np.nan,
                show_progressbar=None):
        """Shift the data in place over the signal axis by the amount specified
        by an array.

        Parameters
        ----------
        shift_array : numpy array
            An array containing the shifting amount. It must have
            `axes_manager._navigation_shape_in_array` shape.
        interpolation_method : str or int
            Specifies the kind of interpolation as a string ('linear',
            'nearest', 'zero', 'slinear', 'quadratic, 'cubic') or as an
            integer specifying the order of the spline interpolator to
            use.
        crop : bool
            If True automatically crop the signal axis at both ends if
            needed.
        expand : bool
            If True, the data will be expanded to fit all data after alignment.
            Overrides `crop`.
        fill_value : float
            If crop is False fill the data outside of the original
            interval with the given value where needed.
        show_progressbar : None or bool
            If True, display a progress bar. If None the default is set in
            `preferences`.

        Raises
        ------
        SignalDimensionError if the signal dimension is not 1.

        """
        if show_progressbar is None:
            show_progressbar = preferences.General.show_progressbar
        self._check_signal_dimension_equals_one()
        axis = self.axes_manager.signal_axes[0]
        pbar = progressbar(
            maxval=self.axes_manager.navigation_size,
            disabled=not show_progressbar)

        # Figure out min/max shifts, and translate to shifts in index as well
        minimum, maximum = np.nanmin(shift_array), np.nanmax(shift_array)
        if minimum < 0:
            ihigh = 1 + axis.value2index(
                axis.high_value + minimum,
                rounding=math.floor)
        else:
            ihigh = axis.high_index + 1
        if maximum > 0:
            ilow = axis.value2index(axis.offset + maximum,
                                    rounding=math.ceil)
        else:
            ilow = axis.low_index
        if expand:
            padding = []
            for i in xrange(self.data.ndim):
                if i == axis.index_in_array:
                    padding.append(
                        (axis.high_index - ihigh + 1, ilow - axis.low_index))
                else:
                    padding.append((0, 0))
            self.data = np.pad(self.data, padding, mode='constant',
                               constant_values=(fill_value,))
            axis.offset += minimum
            axis.size += axis.high_index - ihigh + 1 + ilow - axis.low_index
        offset = axis.offset
        original_axis = axis.axis.copy()
        for i, (dat, shift) in enumerate(zip(
                self._iterate_signal(),
                shift_array.ravel(()))):
            if np.isnan(shift):
                continue
            si = sp.interpolate.interp1d(original_axis,
                                         dat,
                                         bounds_error=False,
                                         fill_value=fill_value,
                                         kind=interpolation_method)
            axis.offset = float(offset - shift)
            dat[:] = si(axis.axis)
            pbar.update(i + 1)

        axis.offset = offset

        if crop and not expand:
            self.crop(axis.index_in_axes_manager,
                      ilow,
                      ihigh)

    def interpolate_in_between(self, start, end, delta=3,
                               show_progressbar=None, **kwargs):
        """Replace the data in a given range by interpolation.

        The operation is performed in place.

        Parameters
        ----------
        start, end : {int | float}
            The limits of the interval. If int they are taken as the
            axis index. If float they are taken as the axis value.

        delta : {int | float}
            The windows around the (start, end) to use for interpolation

        show_progressbar : None or bool
            If True, display a progress bar. If None the default is set in
            `preferences`.

        All extra keyword arguments are passed to
        scipy.interpolate.interp1d. See the function documentation
        for details.

        Raises
        ------
        SignalDimensionError if the signal dimension is not 1.

        """
        if show_progressbar is None:
            show_progressbar = preferences.General.show_progressbar
        self._check_signal_dimension_equals_one()
        axis = self.axes_manager.signal_axes[0]
        i1 = axis._get_index(start)
        i2 = axis._get_index(end)
        if isinstance(delta, float):
            delta = int(delta / axis.scale)
        i0 = int(np.clip(i1 - delta, 0, np.inf))
        i3 = int(np.clip(i2 + delta, 0, axis.size))
        pbar = progressbar(
            maxval=self.axes_manager.navigation_size,
            disabled=not show_progressbar)
        for i, dat in enumerate(self._iterate_signal()):
            dat_int = sp.interpolate.interp1d(
                range(i0, i1) + range(i2, i3),
                dat[i0:i1].tolist() + dat[i2:i3].tolist(),
                **kwargs)
            dat[i1:i2] = dat_int(range(i1, i2))
            pbar.update(i + 1)

    def _check_navigation_mask(self, mask):
        if mask is not None:
            if not isinstance(mask, Signal):
                raise ValueError("mask must be a Signal instance.")
            elif mask.axes_manager.signal_dimension not in (0, 1):
                raise ValueError("mask must be a Signal with signal_dimension "
                                 "equal to 1")
            elif (mask.axes_manager.navigation_dimension !=
                  self.axes_manager.navigation_dimension):
                raise ValueError("mask must be a Signal with the same "
                                 "navigation_dimension as the current signal.")

    def estimate_shift1D(self,
                         start=None,
                         end=None,
                         reference_indices=None,
                         max_shift=None,
                         interpolate=True,
                         number_of_interpolation_points=5,
                         mask=None,
                         show_progressbar=None):
        """Estimate the shifts in the current signal axis using
         cross-correlation.

        This method can only estimate the shift by comparing
        unidimensional features that should not change the position in
        the signal axis. To decrease the memory usage, the time of
        computation and the accuracy of the results it is convenient to
        select the feature of interest providing sensible values for
        `start` and `end`. By default interpolation is used to obtain
        subpixel precision.

        Parameters
        ----------
        start, end : {int | float | None}
            The limits of the interval. If int they are taken as the
            axis index. If float they are taken as the axis value.
        reference_indices : tuple of ints or None
            Defines the coordinates of the spectrum that will be used
            as eference. If None the spectrum at the current
            coordinates is used for this purpose.
        max_shift : int
            "Saturation limit" for the shift.
        interpolate : bool
            If True, interpolation is used to provide sub-pixel
            accuracy.
        number_of_interpolation_points : int
            Number of interpolation points. Warning: making this number
            too big can saturate the memory
        mask : Signal of bool data type.
            It must have signal_dimension = 0 and navigation_shape equal to the
            current signal. Where mask is True the shift is not computed
            and set to nan.
        show_progressbar : None or bool
            If True, display a progress bar. If None the default is set in
            `preferences`.

        Returns
        -------
        An array with the result of the estimation in the axis units.

        Raises
        ------
        SignalDimensionError if the signal dimension is not 1.

        """
        if show_progressbar is None:
            show_progressbar = preferences.General.show_progressbar
        self._check_signal_dimension_equals_one()
        ip = number_of_interpolation_points + 1
        axis = self.axes_manager.signal_axes[0]
        self._check_navigation_mask(mask)
        if reference_indices is None:
            reference_indices = self.axes_manager.indices

        i1, i2 = axis._get_index(start), axis._get_index(end)
        shift_array = np.zeros(self.axes_manager._navigation_shape_in_array,
                               dtype=float)
        ref = self.inav[reference_indices].data[i1:i2]
        if interpolate is True:
            ref = spectrum_tools.interpolate1D(ip, ref)
        pbar = progressbar(
            maxval=self.axes_manager.navigation_size,
            disabled=not show_progressbar)
        for i, (dat, indices) in enumerate(zip(
                self._iterate_signal(),
                self.axes_manager._array_indices_generator())):
            if mask is not None and bool(mask.data[indices]) is True:
                shift_array[indices] = np.nan
            else:
                dat = dat[i1:i2]
                if interpolate is True:
                    dat = spectrum_tools.interpolate1D(ip, dat)
                shift_array[indices] = np.argmax(
                    np.correlate(ref, dat, 'full')) - len(ref) + 1
            pbar.update(i + 1)
        pbar.finish()

        if max_shift is not None:
            if interpolate is True:
                max_shift *= ip
            shift_array.clip(-max_shift, max_shift)
        if interpolate is True:
            shift_array /= ip
        shift_array *= axis.scale
        return shift_array

    def align1D(self,
                start=None,
                end=None,
                reference_indices=None,
                max_shift=None,
                interpolate=True,
                number_of_interpolation_points=5,
                interpolation_method='linear',
                crop=True,
                expand=False,
                fill_value=np.nan,
                also_align=[],
                mask=None,
                show_progressbar=None):
        """Estimate the shifts in the signal axis using
        cross-correlation and use the estimation to align the data in place.

        This method can only estimate the shift by comparing
        unidimensional
        features that should not change the position.
        To decrease memory usage, time of computation and improve
        accuracy it is convenient to select the feature of interest
        setting the `start` and `end` keywords. By default interpolation is
        used to obtain subpixel precision.

        Parameters
        ----------
        start, end : {int | float | None}
            The limits of the interval. If int they are taken as the
            axis index. If float they are taken as the axis value.
        reference_indices : tuple of ints or None
            Defines the coordinates of the spectrum that will be used
            as eference. If None the spectrum at the current
            coordinates is used for this purpose.
        max_shift : int
            "Saturation limit" for the shift.
        interpolate : bool
            If True, interpolation is used to provide sub-pixel
            accuracy.
        number_of_interpolation_points : int
            Number of interpolation points. Warning: making this number
            too big can saturate the memory
        interpolation_method : str or int
            Specifies the kind of interpolation as a string ('linear',
            'nearest', 'zero', 'slinear', 'quadratic, 'cubic') or as an
            integer specifying the order of the spline interpolator to
            use.
        crop : bool
            If True automatically crop the signal axis at both ends if
            needed.
        expand : bool
            If True, the data will be expanded to fit all data after alignment.
            Overrides `crop`.
        fill_value : float
            If crop is False fill the data outside of the original
            interval with the given value where needed.
        also_align : list of signals
            A list of Signal instances that has exactly the same
            dimensions
            as this one and that will be aligned using the shift map
            estimated using the this signal.
        mask : Signal of bool data type.
            It must have signal_dimension = 0 and navigation_shape equal to the
            current signal. Where mask is True the shift is not computed
            and set to nan.
        show_progressbar : None or bool
            If True, display a progress bar. If None the default is set in
            `preferences`.

        Returns
        -------
        An array with the result of the estimation. The shift will be

        Raises
        ------
        SignalDimensionError if the signal dimension is not 1.

        See also
        --------
        estimate_shift1D

        """
        if also_align is None:
            also_align = []
        self._check_signal_dimension_equals_one()
        shift_array = self.estimate_shift1D(
            start=start,
            end=end,
            reference_indices=reference_indices,
            max_shift=max_shift,
            interpolate=interpolate,
            number_of_interpolation_points=number_of_interpolation_points,
            mask=mask,
            show_progressbar=show_progressbar)
        for signal in also_align + [self]:
            signal.shift1D(shift_array=shift_array,
                           interpolation_method=interpolation_method,
                           crop=crop,
                           fill_value=fill_value,
                           expand=expand,
                           show_progressbar=show_progressbar)

    def integrate_in_range(self, signal_range='interactive'):
        """ Sums the spectrum over an energy range, giving the integrated
        area.

        The energy range can either be selected through a GUI or the command
        line.

        Parameters
        ----------
        signal_range : {a tuple of this form (l, r), "interactive"}
            l and r are the left and right limits of the range. They can be
            numbers or None, where None indicates the extremes of the interval.
            If l and r are floats the `signal_range` will be in axis units (for
            example eV). If l and r are integers the `signal_range` will be in
            index units. When `signal_range` is "interactive" (default) the
            range is selected using a GUI.

        Returns
        -------
        integrated_spectrum : Signal subclass

        See Also
        --------
        integrate_simpson

        Examples
        --------

        Using the GUI

        >>> s.integrate_in_range()

        Using the CLI

        >>> s_int = s.integrate_in_range(signal_range=(560,None))

        Selecting a range in the axis units, by specifying the
        signal range with floats.

        >>> s_int = s.integrate_in_range(signal_range=(560.,590.))

        Selecting a range using the index, by specifying the
        signal range with integers.

        >>> s_int = s.integrate_in_range(signal_range=(100,120))

        """

        if signal_range == 'interactive':
            self_copy = self.deepcopy()
            ia = IntegrateArea(self_copy, signal_range)
            ia.edit_traits()
            integrated_spectrum = self_copy
        else:
            integrated_spectrum = self._integrate_in_range_commandline(
                signal_range)
        return integrated_spectrum

    def _integrate_in_range_commandline(self, signal_range):
        e1 = signal_range[0]
        e2 = signal_range[1]
        integrated_spectrum = self.isig[e1:e2].integrate1D(-1)
        return integrated_spectrum

    @only_interactive
    def calibrate(self):
        """Calibrate the spectral dimension using a gui.

        It displays a window where the new calibration can be set by:
        * Setting the offset, units and scale directly
        * Selection a range by dragging the mouse on the spectrum figure
         and
        setting the new values for the given range limits

        Notes
        -----
        For this method to work the output_dimension must be 1. Set the
        view
        accordingly

        Raises
        ------
        SignalDimensionError if the signal dimension is not 1.

        """
        self._check_signal_dimension_equals_one()
        calibration = SpectrumCalibration(self)
        calibration.edit_traits()

    def smooth_savitzky_golay(self,
                              polynomial_order=None,
                              window_length=None,
                              differential_order=0):
        """Apply a Savitzky-Golay filter to the data in place.

        If `polynomial_order` or `window_length` or `differential_order` are
        None the method is run in interactive mode.

        Parameters
        ----------
        window_length : int
            The length of the filter window (i.e. the number of coefficients).
            `window_length` must be a positive odd integer.
        polynomial_order : int
            The order of the polynomial used to fit the samples.
            `polyorder` must be less than `window_length`.
        differential_order: int, optional
            The order of the derivative to compute.  This must be a
            nonnegative integer.  The default is 0, which means to filter
            the data without differentiating.

        Notes
        -----
        More information about the filter in `scipy.signal.savgol_filter`.

        """
        if not savgol_imported:
            raise ImportError("scipy >= 0.14 needs to be installed to use"
                              "this feature.")
        self._check_signal_dimension_equals_one()
        if (polynomial_order is not None and
                window_length is not None):
            axis = self.axes_manager.signal_axes[0]
            self.data = savgol_filter(
                x=self.data,
                window_length=window_length,
                polyorder=polynomial_order,
                deriv=differential_order,
                delta=axis.scale,
                axis=axis.index_in_array)

        else:
            # Interactive mode
            smoother = SmoothingSavitzkyGolay(self)
            smoother.differential_order = differential_order
            if polynomial_order is not None:
                smoother.polynomial_order = polynomial_order
            if window_length is not None:
                smoother.window_length = window_length
            smoother.edit_traits()

    def smooth_lowess(self,
                      smoothing_parameter=None,
                      number_of_iterations=None,
                      show_progressbar=None):
        """Lowess data smoothing in place.

        If `smoothing_parameter` or `number_of_iterations` are None the method
        is run in interactive mode.

        Parameters
        ----------
        smoothing_parameter: float or None
            Between 0 and 1. The fraction of the data used
            when estimating each y-value.
        number_of_iterations: int or None
            The number of residual-based reweightings
            to perform.
        show_progressbar : None or bool
            If True, display a progress bar. If None the default is set in
            `preferences`.

        Raises
        ------
        SignalDimensionError if the signal dimension is not 1.
        ImportError if statsmodels is not installed.

        Notes
        -----
        This method uses the lowess algorithm from statsmodels. statsmodels
        is required for this method.

        """
        if not statsmodels_installed:
            raise ImportError("statsmodels is not installed. This package is "
                              "required for this feature.")
        self._check_signal_dimension_equals_one()
        if smoothing_parameter is None or number_of_iterations is None:
            smoother = SmoothingLowess(self)
            if smoothing_parameter is not None:
                smoother.smoothing_parameter = smoothing_parameter
            if number_of_iterations is not None:
                smoother.number_of_iterations = number_of_iterations
            smoother.edit_traits()
        else:
            self.map(lowess,
                     exog=self.axes_manager[-1].axis,
                     frac=smoothing_parameter,
                     it=number_of_iterations,
                     is_sorted=True,
                     return_sorted=False,
                     show_progressbar=show_progressbar)

    def smooth_tv(self, smoothing_parameter=None, show_progressbar=None):
        """Total variation data smoothing in place.

        Parameters
        ----------
        smoothing_parameter: float or None
           Denoising weight relative to L2 minimization. If None the method
           is run in interactive mode.
        show_progressbar : None or bool
            If True, display a progress bar. If None the default is set in
            `preferences`.

        Raises
        ------
        SignalDimensionError if the signal dimension is not 1.

        """
        self._check_signal_dimension_equals_one()
        if smoothing_parameter is None:
            smoother = SmoothingTV(self)
            smoother.edit_traits()
        else:
            self.map(_tv_denoise_1d, weight=smoothing_parameter,
                     show_progressbar=show_progressbar)

    def filter_butterworth(self,
                           cutoff_frequency_ratio=None,
                           type='low',
                           order=2):
        """Butterworth filter in place.

        Raises
        ------
        SignalDimensionError if the signal dimension is not 1.

        """
        self._check_signal_dimension_equals_one()
        smoother = ButterworthFilter(self)
        if cutoff_frequency_ratio is not None:
            smoother.cutoff_frequency_ratio = cutoff_frequency_ratio
            smoother.apply()
        else:
            smoother.edit_traits()

    def _remove_background_cli(
            self, signal_range, background_estimator, estimate_background=True,
            show_progressbar=None):
        from hyperspy.models.model1D import Model1D
        model = Model1D(self)
        model.append(background_estimator)
        if estimate_background:
            background_estimator.estimate_parameters(
                self,
                signal_range[0],
                signal_range[1],
                only_current=False)
        else:
            model.set_signal_range(signal_range[0], signal_range[1])
            model.multifit(show_progressbar=show_progressbar)
        return self - model.as_signal(show_progressbar=show_progressbar)

    def remove_background(
            self,
            signal_range='interactive',
            background_type='PowerLaw',
            polynomial_order=2,
            estimate_background=True,
            show_progressbar=None):
        """Remove the background, either in place using a gui or returned as a new
        spectrum using the command line.

        Parameters
        ----------
        signal_range : tuple, optional
            If this argument is not specified, the signal range has to be
            selected using a GUI. And the original spectrum will be replaced.
            If tuple is given, the a spectrum will be returned.
        background_type : string
            The type of component which should be used to fit the background.
            Possible components: PowerLaw, Gaussian, Offset, Polynomial
            If Polynomial is used, the polynomial order can be specified
        polynomial_order : int, default 2
            Specify the polynomial order if a Polynomial background is used.
        estimate_background : bool
            If True, estimate the background. If False, the signal is fitted
            using a full model. This is slower compared to the estimation but
            possibly more accurate.
        show_progressbar : None or bool
            If True, display a progress bar. If None the default is set in
            `preferences`.

        Examples
        --------

        Using gui, replaces spectrum s

        >>>> s.remove_background()

        Using command line, returns a spectrum

        >>>> s = s.remove_background(signal_range=(400,450), background_type='PowerLaw')

        Using a full model to fit the background

        >>>> s = s.remove_background(signal_range=(400,450), estimate_background=False)

        Raises
        ------
        SignalDimensionError if the signal dimension is not 1.

        """
        self._check_signal_dimension_equals_one()
        if signal_range == 'interactive':
            br = BackgroundRemoval(self)
            br.edit_traits()
        else:
            if background_type == 'PowerLaw':
                background_estimator = components.PowerLaw()
            elif background_type == 'Gaussian':
                background_estimator = components.Gaussian()
            elif background_type == 'Offset':
                background_estimator = components.Offset()
            elif background_type == 'Polynomial':
                background_estimator = components.Polynomial(polynomial_order)
            else:
                raise ValueError(
                    "Background type: " +
                    background_type +
                    " not recognized")

            spectra = self._remove_background_cli(
                signal_range, background_estimator, estimate_background,
                show_progressbar=show_progressbar)
            return spectra

    @interactive_range_selector
    def crop_spectrum(self, left_value=None, right_value=None,):
        """Crop in place the spectral dimension.

        Parameters
        ----------
        left_value, righ_value: {int | float | None}
            If int the values are taken as indices. If float they are
            converted to indices using the spectral axis calibration.
            If left_value is None crops from the beginning of the axis.
            If right_value is None crops up to the end of the axis. If
            both are
            None the interactive cropping interface is activated
            enabling
            cropping the spectrum using a span selector in the signal
            plot.

        Raises
        ------
        SignalDimensionError if the signal dimension is not 1.

        """
        self._check_signal_dimension_equals_one()
        self.crop(
            axis=self.axes_manager.signal_axes[0].index_in_axes_manager,
            start=left_value, end=right_value)

    @auto_replot
    def gaussian_filter(self, FWHM):
        """Applies a Gaussian filter in the spectral dimension in place.

        Parameters
        ----------
        FWHM : float
            The Full Width at Half Maximum of the gaussian in the
            spectral axis units

        Raises
        ------
        ValueError if FWHM is equal or less than zero.

        SignalDimensionError if the signal dimension is not 1.

        """
        self._check_signal_dimension_equals_one()
        if FWHM <= 0:
            raise ValueError(
                "FWHM must be greater than zero")
        axis = self.axes_manager.signal_axes[0]
        FWHM *= 1 / axis.scale
        self.data = gaussian_filter1d(
            self.data,
            axis=axis.index_in_array,
            sigma=FWHM / 2.35482)

    @auto_replot
    def hanning_taper(self, side='both', channels=None, offset=0):
        """Apply a hanning taper to the data in place.

        Parameters
        ----------
        side : {'left', 'right', 'both'}
        channels : {None, int}
            The number of channels to taper. If None 5% of the total
            number of channels are tapered.
        offset : int

        Returns
        -------
        channels

        Raises
        ------
        SignalDimensionError if the signal dimension is not 1.

        """
        # TODO: generalize it
        self._check_signal_dimension_equals_one()
        if channels is None:
            channels = int(round(len(self()) * 0.02))
            if channels < 20:
                channels = 20
        dc = self.data
        if side == 'left' or side == 'both':
            dc[..., offset:channels + offset] *= (
                np.hanning(2 * channels)[:channels])
            dc[..., :offset] *= 0.
        if side == 'right' or side == 'both':
            if offset == 0:
                rl = None
            else:
                rl = -offset
            dc[..., -channels - offset:rl] *= (
                np.hanning(2 * channels)[-channels:])
            if offset != 0:
                dc[..., -offset:] *= 0.
        return channels

    def find_peaks1D_ohaver(self, xdim=None, slope_thresh=0, amp_thresh=None,
                            subchannel=True, medfilt_radius=5, maxpeakn=30000,
                            peakgroup=10):
        """Find peaks along a 1D line (peaks in spectrum/spectra).

        Function to locate the positive peaks in a noisy x-y data set.

        Detects peaks by looking for downward zero-crossings in the
        first derivative that exceed 'slope_thresh'.

        Returns an array containing position, height, and width of each
        peak.

        'slope_thresh' and 'amp_thresh', control sensitivity: higher
        values will
        neglect smaller features.


        peakgroup is the number of points around the top peak to search
        around

        Parameters
        ---------


        slope_thresh : float (optional)
                       1st derivative threshold to count the peak
                       default is set to 0.5
                       higher values will neglect smaller features.

        amp_thresh : float (optional)
                     intensity threshold above which
                     default is set to 10% of max(y)
                     higher values will neglect smaller features.

        medfilt_radius : int (optional)
                     median filter window to apply to smooth the data
                     (see scipy.signal.medfilt)
                     if 0, no filter will be applied.
                     default is set to 5

        peakgroup : int (optional)
                    number of points around the "top part" of the peak
                    default is set to 10

        maxpeakn : int (optional)
                   number of maximum detectable peaks
                   default is set to 5000

        subpix : bool (optional)
                 default is set to True

        Returns
        -------
        peaks : structured array of shape _navigation_shape_in_array in which
        each cell contains an array that contains as many structured arrays as
        peaks where found at that location and which fields: position, height,
        width, contains position, height, and width of each peak.

        Raises
        ------
        SignalDimensionError if the signal dimension is not 1.

        """
        # TODO: add scipy.signal.find_peaks_cwt
        self._check_signal_dimension_equals_one()
        axis = self.axes_manager.signal_axes[0].axis
        arr_shape = (self.axes_manager._navigation_shape_in_array
                     if self.axes_manager.navigation_size > 0
                     else [1, ])
        peaks = np.zeros(arr_shape, dtype=object)
        for y, indices in zip(self._iterate_signal(),
                              self.axes_manager._array_indices_generator()):
            peaks[indices] = find_peaks_ohaver(
                y,
                axis,
                slope_thresh=slope_thresh,
                amp_thresh=amp_thresh,
                medfilt_radius=medfilt_radius,
                maxpeakn=maxpeakn,
                peakgroup=peakgroup,
                subchannel=subchannel)
        return peaks

    def estimate_peak_width(self,
                            factor=0.5,
                            window=None,
                            return_interval=False,
                            show_progressbar=None):
        """Estimate the width of the highest intensity of peak
        of the spectra at a given fraction of its maximum.

        It can be used with asymmetric peaks. For accurate results any
        background must be previously substracted.
        The estimation is performed by interpolation using cubic splines.

        Parameters
        ----------
        factor : 0 < float < 1
            The default, 0.5, estimates the FWHM.
        window : None, float
            The size of the window centred at the peak maximum
            used to perform the estimation.
            The window size must be chosen with care: if it is narrower
            than the width of the peak at some positions or if it is
            so wide that it includes other more intense peaks this
            method cannot compute the width and a NaN is stored instead.
        return_interval: bool
            If True, returns 2 extra signals with the positions of the
            desired height fraction at the left and right of the
            peak.
        show_progressbar : None or bool
            If True, display a progress bar. If None the default is set in
            `preferences`.

        Returns
        -------
        width or [width, left, right], depending on the value of
        `return_interval`.

        """
        if show_progressbar is None:
            show_progressbar = preferences.General.show_progressbar
        self._check_signal_dimension_equals_one()
        if not 0 < factor < 1:
            raise ValueError("factor must be between 0 and 1.")

        left, right = (self._get_navigation_signal(),
                       self._get_navigation_signal())
        # The signals must be of dtype float to contain np.nan
        left.change_dtype('float')
        right.change_dtype('float')
        axis = self.axes_manager.signal_axes[0]
        x = axis.axis
        maxval = self.axes_manager.navigation_size
        if maxval > 0:
            pbar = progressbar(maxval=maxval,
                               disabled=not show_progressbar)
        for i, spectrum in enumerate(self):
            if window is not None:
                vmax = axis.index2value(spectrum.data.argmax())
                spectrum = spectrum.isig[vmax - window / 2.:vmax + window / 2.]
                x = spectrum.axes_manager[0].axis
            spline = scipy.interpolate.UnivariateSpline(
                x,
                spectrum.data - factor * spectrum.data.max(),
                s=0)
            roots = spline.roots()
            if len(roots) == 2:
                left.isig[self.axes_manager.indices] = roots[0]
                right.isig[self.axes_manager.indices] = roots[1]
            else:
                left.isig[self.axes_manager.indices] = np.nan
                right.isig[self.axes_manager.indices] = np.nan
            if maxval > 0:
                pbar.update(i)
        if maxval > 0:
            pbar.finish()
        width = right - left
        if factor == 0.5:
            width.metadata.General.title = (
                self.metadata.General.title + " FWHM")
            left.metadata.General.title = (
                self.metadata.General.title + " FWHM left position")

            right.metadata.General.title = (
                self.metadata.General.title + " FWHM right position")
        else:
            width.metadata.General.title = (
                self.metadata.General.title +
                " full-width at %.1f maximum" % factor)
            left.metadata.General.title = (
                self.metadata.General.title +
                " full-width at %.1f maximum left position" % factor)
            right.metadata.General.title = (
                self.metadata.General.title +
                " full-width at %.1f maximum right position" % factor)
        if return_interval is True:
            return [width, left, right]
        else:
            return width


class MVATools(object):
    # TODO: All of the plotting methods here should move to drawing

    def _plot_factors_or_pchars(self, factors, comp_ids=None,
                                calibrate=True, avg_char=False,
                                same_window=None, comp_label='PC',
                                img_data=None,
                                plot_shifts=True, plot_char=4,
                                cmap=plt.cm.gray, quiver_color='white',
                                vector_scale=1,
                                per_row=3, ax=None):
        """Plot components from PCA or ICA, or peak characteristics

        Parameters
        ----------

        comp_ids : None, int, or list of ints
            if None, returns maps of all components.
            if int, returns maps of components with ids from 0 to given
            int.
            if list of ints, returns maps of components with ids in
            given list.
        calibrate : bool
            if True, plots are calibrated according to the data in the
            axes
            manager.
        same_window : bool
            if True, plots each factor to the same window.  They are
            not scaled.
        comp_label : string, the label that is either the plot title
        (if plotting in
            separate windows) or the label in the legend (if plotting
            in the
            same window)
        cmap : a matplotlib colormap
            The colormap used for factor images or
            any peak characteristic scatter map
            overlay.

        Parameters only valid for peak characteristics (or pk char factors):
        --------------------------------------------------------------------

        img_data - 2D numpy array,
            The array to overlay peak characteristics onto.  If None,
            defaults to the average image of your stack.

        plot_shifts - bool, default is True
            If true, plots a quiver (arrow) plot showing the shifts for
            each
            peak present in the component being plotted.

        plot_char - None or int
            If int, the id of the characteristic to plot as the colored
            scatter plot.
            Possible components are:
               4: peak height
               5: peak orientation
               6: peak eccentricity

       quiver_color : any color recognized by matplotlib
           Determines the color of vectors drawn for
           plotting peak shifts.

       vector_scale : integer or None
           Scales the quiver plot arrows.  The vector
           is defined as one data unit along the X axis.
           If shifts are small, set vector_scale so
           that when they are multiplied by vector_scale,
           they are on the scale of the image plot.
           If None, uses matplotlib's autoscaling.

        """
        if same_window is None:
            same_window = preferences.MachineLearning.same_window
        if comp_ids is None:
            comp_ids = xrange(factors.shape[1])

        elif not hasattr(comp_ids, '__iter__'):
            comp_ids = xrange(comp_ids)

        n = len(comp_ids)
        if same_window:
            rows = int(np.ceil(n / float(per_row)))

        fig_list = []

        if n < per_row:
            per_row = n

        if same_window and self.axes_manager.signal_dimension == 2:
            f = plt.figure(figsize=(4 * per_row, 3 * rows))
        else:
            f = plt.figure()
        for i in xrange(len(comp_ids)):
            if self.axes_manager.signal_dimension == 1:
                if same_window:
                    ax = plt.gca()
                else:
                    if i > 0:
                        f = plt.figure()
                    ax = f.add_subplot(111)
                ax = sigdraw._plot_1D_component(
                    factors=factors,
                    idx=comp_ids[i],
                    axes_manager=self.axes_manager,
                    ax=ax,
                    calibrate=calibrate,
                    comp_label=comp_label,
                    same_window=same_window)
                if same_window:
                    plt.legend(ncol=factors.shape[1] // 2, loc='best')
            elif self.axes_manager.signal_dimension == 2:
                if same_window:
                    ax = f.add_subplot(rows, per_row, i + 1)
                else:
                    if i > 0:
                        f = plt.figure()
                    ax = f.add_subplot(111)

                sigdraw._plot_2D_component(factors=factors,
                                           idx=comp_ids[i],
                                           axes_manager=self.axes_manager,
                                           calibrate=calibrate, ax=ax,
                                           cmap=cmap, comp_label=comp_label)
            if not same_window:
                fig_list.append(f)
        try:
            plt.tight_layout()
        except:
            pass
        if not same_window:
            return fig_list
        else:
            return f

    def _plot_loadings(self, loadings, comp_ids=None, calibrate=True,
                       same_window=None, comp_label=None,
                       with_factors=False, factors=None,
                       cmap=plt.cm.gray, no_nans=False, per_row=3):
        if same_window is None:
            same_window = preferences.MachineLearning.same_window
        if comp_ids is None:
            comp_ids = xrange(loadings.shape[0])

        elif not hasattr(comp_ids, '__iter__'):
            comp_ids = xrange(comp_ids)

        n = len(comp_ids)
        if same_window:
            rows = int(np.ceil(n / float(per_row)))

        fig_list = []

        if n < per_row:
            per_row = n

        if same_window and self.axes_manager.signal_dimension == 2:
            f = plt.figure(figsize=(4 * per_row, 3 * rows))
        else:
            f = plt.figure()

        for i in xrange(n):
            if self.axes_manager.navigation_dimension == 1:
                if same_window:
                    ax = plt.gca()
                else:
                    if i > 0:
                        f = plt.figure()
                    ax = f.add_subplot(111)
            elif self.axes_manager.navigation_dimension == 2:
                if same_window:
                    ax = f.add_subplot(rows, per_row, i + 1)
                else:
                    if i > 0:
                        f = plt.figure()
                    ax = f.add_subplot(111)
            sigdraw._plot_loading(
                loadings, idx=comp_ids[i], axes_manager=self.axes_manager,
                no_nans=no_nans, calibrate=calibrate, cmap=cmap,
                comp_label=comp_label, ax=ax, same_window=same_window)
            if not same_window:
                fig_list.append(f)
        try:
            plt.tight_layout()
        except:
            pass
        if not same_window:
            if with_factors:
                return fig_list, self._plot_factors_or_pchars(
                    factors, comp_ids=comp_ids, calibrate=calibrate,
                    same_window=same_window, comp_label=comp_label,
                    per_row=per_row)
            else:
                return fig_list
        else:
            if self.axes_manager.navigation_dimension == 1:
                plt.legend(ncol=loadings.shape[0] // 2, loc='best')
                animate_legend()
            if with_factors:
                return f, self._plot_factors_or_pchars(factors,
                                                       comp_ids=comp_ids,
                                                       calibrate=calibrate,
                                                       same_window=same_window,
                                                       comp_label=comp_label,
                                                       per_row=per_row)
            else:
                return f

    def _export_factors(self,
                        factors,
                        folder=None,
                        comp_ids=None,
                        multiple_files=None,
                        save_figures=False,
                        save_figures_format='png',
                        factor_prefix=None,
                        factor_format=None,
                        comp_label=None,
                        cmap=plt.cm.gray,
                        plot_shifts=True,
                        plot_char=4,
                        img_data=None,
                        same_window=False,
                        calibrate=True,
                        quiver_color='white',
                        vector_scale=1,
                        no_nans=True, per_row=3):

        from hyperspy._signals.image import Image
        from hyperspy._signals.spectrum import Spectrum

        if multiple_files is None:
            multiple_files = preferences.MachineLearning.multiple_files

        if factor_format is None:
            factor_format = preferences.MachineLearning.\
                export_factors_default_file_format

        # Select the desired factors
        if comp_ids is None:
            comp_ids = xrange(factors.shape[1])
        elif not hasattr(comp_ids, '__iter__'):
            comp_ids = range(comp_ids)
        mask = np.zeros(factors.shape[1], dtype=np.bool)
        for idx in comp_ids:
            mask[idx] = 1
        factors = factors[:, mask]

        if save_figures is True:
            plt.ioff()
            fac_plots = self._plot_factors_or_pchars(factors,
                                                     comp_ids=comp_ids,
                                                     same_window=same_window,
                                                     comp_label=comp_label,
                                                     img_data=img_data,
                                                     plot_shifts=plot_shifts,
                                                     plot_char=plot_char,
                                                     cmap=cmap,
                                                     per_row=per_row,
                                                     quiver_color=quiver_color,
                                                     vector_scale=vector_scale)
            for idx in xrange(len(comp_ids)):
                filename = '%s_%02i.%s' % (factor_prefix, comp_ids[idx],
                                           save_figures_format)
                if folder is not None:
                    filename = os.path.join(folder, filename)
                ensure_directory(filename)
                _args = {'dpi': 600,
                         'format': save_figures_format}
                fac_plots[idx].savefig(filename, **_args)
            plt.ion()

        elif multiple_files is False:
            if self.axes_manager.signal_dimension == 2:
                # factor images
                axes_dicts = []
                axes = self.axes_manager.signal_axes[::-1]
                shape = (axes[1].size, axes[0].size)
                factor_data = np.rollaxis(
                    factors.reshape((shape[0], shape[1], -1)), 2)
                axes_dicts.append(axes[0].get_axis_dictionary())
                axes_dicts.append(axes[1].get_axis_dictionary())
                axes_dicts.append({'name': 'factor_index',
                                   'scale': 1.,
                                   'offset': 0.,
                                   'size': int(factors.shape[1]),
                                   'units': 'factor',
                                   'index_in_array': 0, })
                s = Image(factor_data,
                          axes=axes_dicts,
                          metadata={
                              'General': {'title': '%s from %s' % (
                                  factor_prefix,
                                  self.metadata.General.title),
                              }})
            elif self.axes_manager.signal_dimension == 1:
                axes = [self.axes_manager.signal_axes[0].get_axis_dictionary(),
                        {'name': 'factor_index',
                         'scale': 1.,
                         'offset': 0.,
                         'size': int(factors.shape[1]),
                         'units': 'factor',
                         'index_in_array': 0,
                         }]
                axes[0]['index_in_array'] = 1
                s = Spectrum(
                    factors.T, axes=axes, metadata={
                        "General": {
                            'title': '%s from %s' %
                            (factor_prefix, self.metadata.General.title), }})
            filename = '%ss.%s' % (factor_prefix, factor_format)
            if folder is not None:
                filename = os.path.join(folder, filename)
            s.save(filename)
        else:  # Separate files
            if self.axes_manager.signal_dimension == 1:

                axis_dict = self.axes_manager.signal_axes[0].\
                    get_axis_dictionary()
                axis_dict['index_in_array'] = 0
                for dim, index in zip(comp_ids, range(len(comp_ids))):
                    s = Spectrum(factors[:, index],
                                 axes=[axis_dict, ],
                                 metadata={
                                     "General": {'title': '%s from %s' % (
                                         factor_prefix,
                                         self.metadata.General.title),
                                     }})
                    filename = '%s-%i.%s' % (factor_prefix,
                                             dim,
                                             factor_format)
                    if folder is not None:
                        filename = os.path.join(folder, filename)
                    s.save(filename)

            if self.axes_manager.signal_dimension == 2:
                axes = self.axes_manager.signal_axes
                axes_dicts = [axes[0].get_axis_dictionary(),
                              axes[1].get_axis_dictionary()]
                axes_dicts[0]['index_in_array'] = 0
                axes_dicts[1]['index_in_array'] = 1

                factor_data = factors.reshape(
                    self.axes_manager._signal_shape_in_array + [-1, ])

                for dim, index in zip(comp_ids, range(len(comp_ids))):
                    im = Image(factor_data[..., index],
                               axes=axes_dicts,
                               metadata={
                                   "General": {'title': '%s from %s' % (
                                       factor_prefix,
                                       self.metadata.General.title),
                                   }})
                    filename = '%s-%i.%s' % (factor_prefix,
                                             dim,
                                             factor_format)
                    if folder is not None:
                        filename = os.path.join(folder, filename)
                    im.save(filename)

    def _export_loadings(self,
                         loadings,
                         folder=None,
                         comp_ids=None,
                         multiple_files=None,
                         loading_prefix=None,
                         loading_format=None,
                         save_figures_format='png',
                         comp_label=None,
                         cmap=plt.cm.gray,
                         save_figures=False,
                         same_window=False,
                         calibrate=True,
                         no_nans=True,
                         per_row=3):

        from hyperspy._signals.image import Image
        from hyperspy._signals.spectrum import Spectrum

        if multiple_files is None:
            multiple_files = preferences.MachineLearning.multiple_files

        if loading_format is None:
            loading_format = preferences.MachineLearning.\
                export_loadings_default_file_format

        if comp_ids is None:
            comp_ids = range(loadings.shape[0])
        elif not hasattr(comp_ids, '__iter__'):
            comp_ids = range(comp_ids)
        mask = np.zeros(loadings.shape[0], dtype=np.bool)
        for idx in comp_ids:
            mask[idx] = 1
        loadings = loadings[mask]

        if save_figures is True:
            plt.ioff()
            sc_plots = self._plot_loadings(loadings, comp_ids=comp_ids,
                                           calibrate=calibrate,
                                           same_window=same_window,
                                           comp_label=comp_label,
                                           cmap=cmap, no_nans=no_nans,
                                           per_row=per_row)
            for idx in xrange(len(comp_ids)):
                filename = '%s_%02i.%s' % (loading_prefix, comp_ids[idx],
                                           save_figures_format)
                if folder is not None:
                    filename = os.path.join(folder, filename)
                ensure_directory(filename)
                _args = {'dpi': 600,
                         'format': save_figures_format}
                sc_plots[idx].savefig(filename, **_args)
            plt.ion()
        elif multiple_files is False:
            if self.axes_manager.navigation_dimension == 2:
                axes_dicts = []
                axes = self.axes_manager.navigation_axes[::-1]
                shape = (axes[1].size, axes[0].size)
                loading_data = loadings.reshape((-1, shape[0], shape[1]))
                axes_dicts.append(axes[0].get_axis_dictionary())
                axes_dicts[0]['index_in_array'] = 1
                axes_dicts.append(axes[1].get_axis_dictionary())
                axes_dicts[1]['index_in_array'] = 2
                axes_dicts.append({'name': 'loading_index',
                                   'scale': 1.,
                                   'offset': 0.,
                                   'size': int(loadings.shape[0]),
                                   'units': 'factor',
                                   'index_in_array': 0, })
                s = Image(loading_data,
                          axes=axes_dicts,
                          metadata={
                              "General": {'title': '%s from %s' % (
                                  loading_prefix,
                                  self.metadata.General.title),
                              }})
            elif self.axes_manager.navigation_dimension == 1:
                cal_axis = self.axes_manager.navigation_axes[0].\
                    get_axis_dictionary()
                cal_axis['index_in_array'] = 1
                axes = [{'name': 'loading_index',
                         'scale': 1.,
                         'offset': 0.,
                         'size': int(loadings.shape[0]),
                         'units': 'comp_id',
                         'index_in_array': 0, },
                        cal_axis]
                s = Image(loadings,
                          axes=axes,
                          metadata={
                              "General": {'title': '%s from %s' % (
                                  loading_prefix,
                                  self.metadata.General.title),
                              }})
            filename = '%ss.%s' % (loading_prefix, loading_format)
            if folder is not None:
                filename = os.path.join(folder, filename)
            s.save(filename)
        else:  # Separate files
            if self.axes_manager.navigation_dimension == 1:
                axis_dict = self.axes_manager.navigation_axes[0].\
                    get_axis_dictionary()
                axis_dict['index_in_array'] = 0
                for dim, index in zip(comp_ids, range(len(comp_ids))):
                    s = Spectrum(loadings[index],
                                 axes=[axis_dict, ])
                    filename = '%s-%i.%s' % (loading_prefix,
                                             dim,
                                             loading_format)
                    if folder is not None:
                        filename = os.path.join(folder, filename)
                    s.save(filename)
            elif self.axes_manager.navigation_dimension == 2:
                axes_dicts = []
                axes = self.axes_manager.navigation_axes[::-1]
                shape = (axes[0].size, axes[1].size)
                loading_data = loadings.reshape((-1, shape[0], shape[1]))
                axes_dicts.append(axes[0].get_axis_dictionary())
                axes_dicts[0]['index_in_array'] = 0
                axes_dicts.append(axes[1].get_axis_dictionary())
                axes_dicts[1]['index_in_array'] = 1
                for dim, index in zip(comp_ids, range(len(comp_ids))):
                    s = Image(loading_data[index, ...],
                              axes=axes_dicts,
                              metadata={
                                  "General": {'title': '%s from %s' % (
                                      loading_prefix,
                                      self.metadata.General.title),
                                  }})
                    filename = '%s-%i.%s' % (loading_prefix,
                                             dim,
                                             loading_format)
                    if folder is not None:
                        filename = os.path.join(folder, filename)
                    s.save(filename)

    def plot_decomposition_factors(self,
                                   comp_ids=None,
                                   calibrate=True,
                                   same_window=None,
                                   comp_label='Decomposition factor',
                                   per_row=3):
        """Plot factors from a decomposition.

        Parameters
        ----------

        comp_ids : None, int, or list of ints
            if None, returns maps of all components.
            if int, returns maps of components with ids from 0 to given
            int.
            if list of ints, returns maps of components with ids in
            given list.

        calibrate : bool
            if True, calibrates plots where calibration is available
            from
            the axes_manager.  If False, plots are in pixels/channels.

        same_window : bool
            if True, plots each factor to the same window.  They are
            not scaled.

        comp_label : string, the label that is either the plot title
        (if plotting in
            separate windows) or the label in the legend (if plotting
            in the
            same window)

        cmap : The colormap used for the factor image, or for peak
            characteristics, the colormap used for the scatter plot of
            some peak characteristic.

        per_row : int, the number of plots in each row, when the
        same_window
            parameter is True.

        See Also
        --------
        plot_decomposition_loadings, plot_decomposition_results.

        """
        if self.axes_manager.signal_dimension > 2:
            raise NotImplementedError("This method cannot plot factors of "
                                      "signals of dimension higher than 2."
                                      "You can use "
                                      "`plot_decomposition_results` instead.")
        if same_window is None:
            same_window = preferences.MachineLearning.same_window
        factors = self.learning_results.factors
        if comp_ids is None:
            comp_ids = self.learning_results.output_dimension

        return self._plot_factors_or_pchars(factors,
                                            comp_ids=comp_ids,
                                            calibrate=calibrate,
                                            same_window=same_window,
                                            comp_label=comp_label,
                                            per_row=per_row)

    def plot_bss_factors(self, comp_ids=None, calibrate=True,
                         same_window=None, comp_label='BSS factor',
                         per_row=3):
        """Plot factors from blind source separation results.

        Parameters
        ----------

        comp_ids : None, int, or list of ints
            if None, returns maps of all components.
            if int, returns maps of components with ids from 0 to
            given int.
            if list of ints, returns maps of components with ids in
            given list.

        calibrate : bool
            if True, calibrates plots where calibration is available
            from
            the axes_manager.  If False, plots are in pixels/channels.

        same_window : bool
            if True, plots each factor to the same window.  They are
            not scaled.

        comp_label : string, the label that is either the plot title
        (if plotting in
            separate windows) or the label in the legend (if plotting
            in the
            same window)

        cmap : The colormap used for the factor image, or for peak
            characteristics, the colormap used for the scatter plot of
            some peak characteristic.

        per_row : int, the number of plots in each row, when the
        same_window
            parameter is True.

        See Also
        --------
        plot_bss_loadings, plot_bss_results.

        """
        if self.axes_manager.signal_dimension > 2:
            raise NotImplementedError("This method cannot plot factors of "
                                      "signals of dimension higher than 2."
                                      "You can use "
                                      "`plot_decomposition_results` instead.")

        if same_window is None:
            same_window = preferences.MachineLearning.same_window
        factors = self.learning_results.bss_factors
        return self._plot_factors_or_pchars(factors,
                                            comp_ids=comp_ids,
                                            calibrate=calibrate,
                                            same_window=same_window,
                                            comp_label=comp_label,
                                            per_row=per_row)

    def plot_decomposition_loadings(self,
                                    comp_ids=None,
                                    calibrate=True,
                                    same_window=None,
                                    comp_label='Decomposition loading',
                                    with_factors=False,
                                    cmap=plt.cm.gray,
                                    no_nans=False,
                                    per_row=3):
        """Plot loadings from PCA.

        Parameters
        ----------

        comp_ids : None, int, or list of ints
            if None, returns maps of all components.
            if int, returns maps of components with ids from 0 to
            given int.
            if list of ints, returns maps of components with ids in
            given list.

        calibrate : bool
            if True, calibrates plots where calibration is available
            from
            the axes_manager.  If False, plots are in pixels/channels.

        same_window : bool
            if True, plots each factor to the same window.  They are
            not scaled.

        comp_label : string,
            The label that is either the plot title (if plotting in
            separate windows) or the label in the legend (if plotting
            in the same window). In this case, each loading line can be
            toggled on and off by clicking on the legended line.

        with_factors : bool
            If True, also returns figure(s) with the factors for the
            given comp_ids.

        cmap : matplotlib colormap
            The colormap used for the factor image, or for peak
            characteristics, the colormap used for the scatter plot of
            some peak characteristic.

        no_nans : bool
            If True, removes NaN's from the loading plots.

        per_row : int
            the number of plots in each row, when the same_window
            parameter is True.

        See Also
        --------
        plot_decomposition_factors, plot_decomposition_results.

        """
        if self.axes_manager.navigation_dimension > 2:
            raise NotImplementedError("This method cannot plot loadings of "
                                      "dimension higher than 2."
                                      "You can use "
                                      "`plot_decomposition_results` instead.")
        if same_window is None:
            same_window = preferences.MachineLearning.same_window
        loadings = self.learning_results.loadings.T
        if with_factors:
            factors = self.learning_results.factors
        else:
            factors = None

        if comp_ids is None:
            comp_ids = self.learning_results.output_dimension
        return self._plot_loadings(
            loadings,
            comp_ids=comp_ids,
            with_factors=with_factors,
            factors=factors,
            same_window=same_window,
            comp_label=comp_label,
            cmap=cmap,
            no_nans=no_nans,
            per_row=per_row)

    def plot_bss_loadings(self, comp_ids=None, calibrate=True,
                          same_window=None, comp_label='BSS loading',
                          with_factors=False, cmap=plt.cm.gray,
                          no_nans=False, per_row=3):
        """Plot loadings from ICA

        Parameters
        ----------

        comp_ids : None, int, or list of ints
            if None, returns maps of all components.
            if int, returns maps of components with ids from 0 to
            given int.
            if list of ints, returns maps of components with ids in
            given list.

        calibrate : bool
            if True, calibrates plots where calibration is available
            from
            the axes_manager.  If False, plots are in pixels/channels.

        same_window : bool
            if True, plots each factor to the same window.  They are
            not scaled.

        comp_label : string,
            The label that is either the plot title (if plotting in
            separate windows) or the label in the legend (if plotting
            in the same window). In this case, each loading line can be
            toggled on and off by clicking on the legended line.

        with_factors : bool
            If True, also returns figure(s) with the factors for the
            given comp_ids.

        cmap : matplotlib colormap
            The colormap used for the factor image, or for peak
            characteristics, the colormap used for the scatter plot of
            some peak characteristic.

        no_nans : bool
            If True, removes NaN's from the loading plots.

        per_row : int
            the number of plots in each row, when the same_window
            parameter is True.

        See Also
        --------
        plot_bss_factors, plot_bss_results.

        """
        if self.axes_manager.navigation_dimension > 2:
            raise NotImplementedError("This method cannot plot loadings of "
                                      "dimension higher than 2."
                                      "You can use "
                                      "`plot_bss_results` instead.")
        if same_window is None:
            same_window = preferences.MachineLearning.same_window
        loadings = self.learning_results.bss_loadings.T
        if with_factors:
            factors = self.learning_results.bss_factors
        else:
            factors = None
        return self._plot_loadings(
            loadings,
            comp_ids=comp_ids,
            with_factors=with_factors,
            factors=factors,
            same_window=same_window,
            comp_label=comp_label,
            cmap=cmap,
            no_nans=no_nans,
            per_row=per_row)

    def export_decomposition_results(self, comp_ids=None,
                                     folder=None,
                                     calibrate=True,
                                     factor_prefix='factor',
                                     factor_format=None,
                                     loading_prefix='loading',
                                     loading_format=None,
                                     comp_label=None,
                                     cmap=plt.cm.gray,
                                     same_window=False,
                                     multiple_files=None,
                                     no_nans=True,
                                     per_row=3,
                                     save_figures=False,
                                     save_figures_format='png'):
        """Export results from a decomposition to any of the supported
        formats.

        Parameters
        ----------
        comp_ids : None, int, or list of ints
            if None, returns all components/loadings.
            if int, returns components/loadings with ids from 0 to
            given int.
            if list of ints, returns components/loadings with ids in
            given list.
        folder : str or None
            The path to the folder where the file will be saved.
            If `None` the
            current folder is used by default.
        factor_prefix : string
            The prefix that any exported filenames for
            factors/components
            begin with
        factor_format : string
            The extension of the format that you wish to save to.
        loading_prefix : string
            The prefix that any exported filenames for
            factors/components
            begin with
        loading_format : string
            The extension of the format that you wish to save to.
            Determines
            the kind of output.
                - For image formats (tif, png, jpg, etc.), plots are
                created
                  using the plotting flags as below, and saved at
                  600 dpi.
                  One plot per loading is saved.
                - For multidimensional formats (rpl, hdf5), arrays are
                saved
                  in single files.  All loadings are contained in the
                  one
                  file.
                - For spectral formats (msa), each loading is saved to a
                  separate file.
        multiple_files : Bool
            If True, on exporting a file per factor and per loading will
             be
            created. Otherwise only two files will be created, one for
            the
            factors and another for the loadings. The default value can
            be
            chosen in the preferences.
        save_figures : Bool
            If True the same figures that are obtained when using the
            plot
            methods will be saved with 600 dpi resolution

        Plotting options (for save_figures = True ONLY)
        ----------------------------------------------

        calibrate : bool
            if True, calibrates plots where calibration is available
            from
            the axes_manager.  If False, plots are in pixels/channels.
        same_window : bool
            if True, plots each factor to the same window.
        comp_label : string, the label that is either the plot title
            (if plotting in separate windows) or the label in the legend
            (if plotting in the same window)
        cmap : The colormap used for the factor image, or for peak
            characteristics, the colormap used for the scatter plot of
            some peak characteristic.
        per_row : int, the number of plots in each row, when the
        same_window
            parameter is True.
        save_figures_format : str
            The image format extension.

        See Also
        --------
        get_decomposition_factors,
        get_decomposition_loadings.

        """

        factors = self.learning_results.factors
        loadings = self.learning_results.loadings.T
        self._export_factors(
            factors,
            folder=folder,
            comp_ids=comp_ids,
            calibrate=calibrate,
            multiple_files=multiple_files,
            factor_prefix=factor_prefix,
            factor_format=factor_format,
            comp_label=comp_label,
            save_figures=save_figures,
            cmap=cmap,
            no_nans=no_nans,
            same_window=same_window,
            per_row=per_row,
            save_figures_format=save_figures_format)
        self._export_loadings(
            loadings,
            comp_ids=comp_ids, folder=folder,
            calibrate=calibrate,
            multiple_files=multiple_files,
            loading_prefix=loading_prefix,
            loading_format=loading_format,
            comp_label=comp_label,
            cmap=cmap,
            save_figures=save_figures,
            same_window=same_window,
            no_nans=no_nans,
            per_row=per_row)

    def export_bss_results(self,
                           comp_ids=None,
                           folder=None,
                           calibrate=True,
                           multiple_files=None,
                           save_figures=False,
                           factor_prefix='bss_factor',
                           factor_format=None,
                           loading_prefix='bss_loading',
                           loading_format=None,
                           comp_label=None, cmap=plt.cm.gray,
                           same_window=False,
                           no_nans=True,
                           per_row=3,
                           save_figures_format='png'):
        """Export results from ICA to any of the supported formats.

        Parameters
        ----------
        comp_ids : None, int, or list of ints
            if None, returns all components/loadings.
            if int, returns components/loadings with ids from 0 to given
             int.
            if list of ints, returns components/loadings with ids in
            iven list.
        folder : str or None
            The path to the folder where the file will be saved. If
            `None` the
            current folder is used by default.
        factor_prefix : string
            The prefix that any exported filenames for
            factors/components
            begin with
        factor_format : string
            The extension of the format that you wish to save to.
            Determines
            the kind of output.
                - For image formats (tif, png, jpg, etc.), plots are
                created
                  using the plotting flags as below, and saved at
                  600 dpi.
                  One plot per factor is saved.
                - For multidimensional formats (rpl, hdf5), arrays are
                saved
                  in single files.  All factors are contained in the one
                  file.
                - For spectral formats (msa), each factor is saved to a
                  separate file.

        loading_prefix : string
            The prefix that any exported filenames for
            factors/components
            begin with
        loading_format : string
            The extension of the format that you wish to save to.
        multiple_files : Bool
            If True, on exporting a file per factor and per loading
            will be
            created. Otherwise only two files will be created, one
            for the
            factors and another for the loadings. The default value
            can be
            chosen in the preferences.
        save_figures : Bool
            If True the same figures that are obtained when using the
            plot
            methods will be saved with 600 dpi resolution

        Plotting options (for save_figures = True ONLY)
        ----------------------------------------------
        calibrate : bool
            if True, calibrates plots where calibration is available
            from
            the axes_manager.  If False, plots are in pixels/channels.
        same_window : bool
            if True, plots each factor to the same window.
        comp_label : string
            the label that is either the plot title (if plotting in
            separate windows) or the label in the legend (if plotting
            in the
            same window)
        cmap : The colormap used for the factor image, or for peak
            characteristics, the colormap used for the scatter plot of
            some peak characteristic.
        per_row : int, the number of plots in each row, when the
        same_window
            parameter is True.
        save_figures_format : str
            The image format extension.

        See Also
        --------
        get_bss_factors,
        get_bss_loadings.

        """

        factors = self.learning_results.bss_factors
        loadings = self.learning_results.bss_loadings.T
        self._export_factors(factors,
                             folder=folder,
                             comp_ids=comp_ids,
                             calibrate=calibrate,
                             multiple_files=multiple_files,
                             factor_prefix=factor_prefix,
                             factor_format=factor_format,
                             comp_label=comp_label,
                             save_figures=save_figures,
                             cmap=cmap,
                             no_nans=no_nans,
                             same_window=same_window,
                             per_row=per_row,
                             save_figures_format=save_figures_format)

        self._export_loadings(loadings,
                              comp_ids=comp_ids,
                              folder=folder,
                              calibrate=calibrate,
                              multiple_files=multiple_files,
                              loading_prefix=loading_prefix,
                              loading_format=loading_format,
                              comp_label=comp_label,
                              cmap=cmap,
                              save_figures=save_figures,
                              same_window=same_window,
                              no_nans=no_nans,
                              per_row=per_row,
                              save_figures_format=save_figures_format)

    def _get_loadings(self, loadings):
        from hyperspy.api import signals
        data = loadings.T.reshape(
            (-1,) + self.axes_manager.navigation_shape[::-1])
        signal = signals.Signal(
            data,
            axes=(
                [{"size": data.shape[0], "navigate": True}] +
                self.axes_manager._get_navigation_axes_dicts()))
        signal.set_signal_origin(self.metadata.Signal.signal_origin)
        for axis in signal.axes_manager._axes[1:]:
            axis.navigate = False
        return signal

    def _get_factors(self, factors):
        signal = self.__class__(
            factors.T.reshape((-1,) + self.axes_manager.signal_shape[::-1]),
            axes=[{"size": factors.shape[-1], "navigate": True}] +
            self.axes_manager._get_signal_axes_dicts())
        signal.set_signal_origin(self.metadata.Signal.signal_origin)
        signal.set_signal_type(self.metadata.Signal.signal_type)
        for axis in signal.axes_manager._axes[1:]:
            axis.navigate = False
        return signal

    def get_decomposition_loadings(self):
        """Return the decomposition loadings as a Signal.

        See Also
        -------
        get_decomposition_factors, export_decomposition_results.

        """
        signal = self._get_loadings(self.learning_results.loadings)
        signal.axes_manager._axes[0].name = "Decomposition component index"
        signal.metadata.General.title = "Decomposition loadings of " + \
            self.metadata.General.title
        return signal

    def get_decomposition_factors(self):
        """Return the decomposition factors as a Signal.

        See Also
        -------
        get_decomposition_loadings, export_decomposition_results.

        """
        signal = self._get_factors(self.learning_results.factors)
        signal.axes_manager._axes[0].name = "Decomposition component index"
        signal.metadata.General.title = ("Decomposition factors of " +
                                         self.metadata.General.title)
        return signal

    def get_bss_loadings(self):
        """Return the blind source separtion loadings as a Signal.

        See Also
        -------
        get_bss_factors, export_bss_results.

        """
        signal = self._get_loadings(
            self.learning_results.bss_loadings)
        signal.axes_manager[0].name = "BSS component index"
        signal.metadata.General.title = ("BSS loadings of " +
                                         self.metadata.General.title)
        return signal

    def get_bss_factors(self):
        """Return the blind source separtion factors as a Signal.

        See Also
        -------
        get_bss_loadings, export_bss_results.

        """
        signal = self._get_factors(self.learning_results.bss_factors)
        signal.axes_manager[0].name = "BSS component index"
        signal.metadata.General.title = ("BSS factors of " +
                                         self.metadata.General.title)
        return signal

    def plot_bss_results(self,
                         factors_navigator="auto",
                         loadings_navigator="auto",
                         factors_dim=2,
                         loadings_dim=2,):
        """Plot the blind source separation factors and loadings.

        Unlike `plot_bss_factors` and `plot_bss_loadings`, this method displays
        one component at a time. Therefore it provides a more compact
        visualization than then other two methods.  The loadings and factors
        are displayed in different windows and each has its own
        navigator/sliders to navigate them if they are multidimensional. The
        component index axis is syncronize between the two.

        Parameters
        ----------
        factor_navigator, loadings_navigator : {"auto", None, "spectrum",
        Signal}
            See `plot` documentation for details.
        factors_dim, loadings_dim: int
            Currently HyperSpy cannot plot signals of dimension higher than
            two. Therefore, to visualize the BSS results when the
            factors or the loadings have signal dimension greater than 2
            we can view the data as spectra(images) by setting this parameter
            to 1(2). (Default 2)

        See Also
        --------
        plot_bss_factors, plot_bss_loadings, plot_decomposition_results.

        """
        factors = self.get_bss_factors()
        loadings = self.get_bss_loadings()
        factors.axes_manager._axes[0] = loadings.axes_manager._axes[0]
        if loadings.axes_manager.signal_dimension > 2:
            loadings.axes_manager.set_signal_dimension(loadings_dim)
        if factors.axes_manager.signal_dimension > 2:
            factors.axes_manager.set_signal_dimension(factors_dim)
        loadings.plot(navigator=loadings_navigator)
        factors.plot(navigator=factors_navigator)

    def plot_decomposition_results(self,
                                   factors_navigator="auto",
                                   loadings_navigator="auto",
                                   factors_dim=2,
                                   loadings_dim=2):
        """Plot the decompostion factors and loadings.

        Unlike `plot_factors` and `plot_loadings`, this method displays
        one component at a time. Therefore it provides a more compact
        visualization than then other two methods.  The loadings and factors
        are displayed in different windows and each has its own
        navigator/sliders to navigate them if they are multidimensional. The
        component index axis is syncronize between the two.

        Parameters
        ----------
        factor_navigator, loadings_navigator : {"auto", None, "spectrum",
        Signal}
            See `plot` documentation for details.
        factors_dim, loadings_dim : int
            Currently HyperSpy cannot plot signals of dimension higher than
            two. Therefore, to visualize the BSS results when the
            factors or the loadings have signal dimension greater than 2
            we can view the data as spectra(images) by setting this parameter
            to 1(2). (Default 2)

        See Also
        --------
        plot_factors, plot_loadings, plot_bss_results.

        """
        factors = self.get_decomposition_factors()
        loadings = self.get_decomposition_loadings()
        factors.axes_manager._axes[0] = loadings.axes_manager._axes[0]
        if loadings.axes_manager.signal_dimension > 2:
            loadings.axes_manager.set_signal_dimension(loadings_dim)
        if factors.axes_manager.signal_dimension > 2:
            factors.axes_manager.set_signal_dimension(factors_dim)
        loadings.plot(navigator=loadings_navigator)
        factors.plot(navigator=factors_navigator)


class SpecialSlicersSignal(SpecialSlicers):

    def __setitem__(self, i, j):
        """x.__setitem__(i, y) <==> x[i]=y
        """
        if isinstance(j, Signal):
            j = j.data
        array_slices = self.obj._get_array_slices(i, self.isNavigation)
        self.obj.data[array_slices] = j

    def __len__(self):
        return self.obj.axes_manager.signal_shape[0]


class Signal(FancySlicing,
             MVA,
             MVATools,
             Signal1DTools,
             Signal2DTools,):

    _record_by = ""
    _signal_type = ""
    _signal_origin = ""
    _additional_slicing_targets = [
        "metadata.Signal.Noise_properties.variance",
    ]

    def __init__(self, data, **kwds):
        """Create a Signal from a numpy array.

        Parameters
        ----------
        data : numpy array
           The signal data. It can be an array of any dimensions.
        axes : dictionary (optional)
            Dictionary to define the axes (see the
            documentation of the AxesManager class for more details).
        attributes : dictionary (optional)
            A dictionary whose items are stored as attributes.
        metadata : dictionary (optional)
            A dictionary containing a set of parameters
            that will to stores in the `metadata` attribute.
            Some parameters might be mandatory in some cases.
        original_metadata : dictionary (optional)
            A dictionary containing a set of parameters
            that will to stores in the `original_metadata` attribute. It
            typically contains all the parameters that has been
            imported from the original data file.

        """
        self._create_metadata()
        self.models = ModelManager(self)
        self.learning_results = LearningResults()
        kwds['data'] = data
        self._load_dictionary(kwds)
        self._plot = None
        self.auto_replot = True
        self.inav = SpecialSlicersSignal(self, True)
        self.isig = SpecialSlicersSignal(self, False)
        self.events = Events()
        self.events.data_changed = Event("""
            Event that triggers when the data has changed

            The event trigger when the data is ready for consumption by any
            process that depend on it as input. Plotted signals automatically
            connect this Event to its `Signal.plot()`.

            Note: The event only fires at certain specific times, not everytime
            that the `Signal.data` array changes values.

            Arguments:
                signal: The signal that owns the data.
            """, arguments=['signal'])

    def _create_metadata(self):
        self.metadata = DictionaryTreeBrowser()
        mp = self.metadata
        mp.add_node("_HyperSpy")
        mp.add_node("General")
        mp.add_node("Signal")
        mp._HyperSpy.add_node("Folding")
        folding = mp._HyperSpy.Folding
        folding.unfolded = False
        folding.signal_unfolded = False
        folding.original_shape = None
        folding.original_axes_manager = None
        mp.Signal.binned = False
        self.original_metadata = DictionaryTreeBrowser()
        self.tmp_parameters = DictionaryTreeBrowser()

    def __repr__(self):
        if self.metadata._HyperSpy.Folding.unfolded:
            unfolded = "unfolded "
        else:
            unfolded = ""
        string = '<'
        string += self.__class__.__name__
        string += ", title: %s" % self.metadata.General.title
        string += ", %sdimensions: %s" % (
            unfolded,
            self.axes_manager._get_dimension_str())

        string += '>'

        return string.encode('utf8')

    def _binary_operator_ruler(self, other, op_name):
        exception_message = (
            "Invalid dimensions for this operation")
        if isinstance(other, Signal):
            if other.data.shape != self.data.shape:
                # Are they aligned?
                are_aligned = array_tools.are_aligned(self.data.shape,
                                                      other.data.shape)
                if are_aligned is True:
                    sdata, odata = array_tools.homogenize_ndim(self.data,
                                                               other.data)
                else:
                    # Let's align them if possible
                    sig_and_nav = [s for s in [self, other] if
                                   s.axes_manager.signal_size > 1 and
                                   s.axes_manager.navigation_size > 1]

                    sig = [s for s in [self, other] if
                           s.axes_manager.signal_size > 1 and
                           s.axes_manager.navigation_size == 0]

                    if sig_and_nav and sig:
                        self = sig_and_nav[0]
                        other = sig[0]
                        if (self.axes_manager.signal_shape ==
                                other.axes_manager.signal_shape):
                            sdata = self.data
                            other_new_shape = [
                                axis.size if axis.navigate is False
                                else 1
                                for axis in self.axes_manager._axes]
                            odata = other.data.reshape(
                                other_new_shape)
                        elif (self.axes_manager.navigation_shape ==
                                other.axes_manager.signal_shape):
                            sdata = self.data
                            other_new_shape = [
                                axis.size if axis.navigate is True
                                else 1
                                for axis in self.axes_manager._axes]
                            odata = other.data.reshape(
                                other_new_shape)
                        else:
                            raise ValueError(exception_message)
                    elif len(sig) == 2:
                        sdata = self.data.reshape(
                            (1,) * other.axes_manager.signal_dimension +
                            self.data.shape)
                        odata = other.data.reshape(
                            other.data.shape +
                            (1,) * self.axes_manager.signal_dimension)
                    else:
                        raise ValueError(exception_message)

                # The data are now aligned but the shapes are not the
                # same and therefore we have to calculate the resulting
                # axes
                ref_axes = self if (
                    len(self.axes_manager._axes) >
                    len(other.axes_manager._axes)) else other

                new_axes = []
                for i, (ssize, osize) in enumerate(
                        zip(sdata.shape, odata.shape)):
                    if ssize > osize:
                        if are_aligned or len(sig) != 2:
                            new_axes.append(
                                self.axes_manager._axes[i].copy())
                        else:
                            new_axes.append(self.axes_manager._axes[
                                i - other.axes_manager.signal_dimension
                            ].copy())

                    elif ssize < osize:
                        new_axes.append(
                            other.axes_manager._axes[i].copy())

                    else:
                        new_axes.append(
                            ref_axes.axes_manager._axes[i].copy())

            else:
                sdata = self.data
                odata = other.data
                new_axes = [axis.copy()
                            for axis in self.axes_manager._axes]
            exec("result = sdata.%s(odata)" % op_name)
            new_signal = self._deepcopy_with_new_data(result)
            new_signal.axes_manager._axes = new_axes
            new_signal.axes_manager.set_signal_dimension(
                self.axes_manager.signal_dimension)
            return new_signal
        else:
            exec("result = self.data.%s(other)" % op_name)
            return self._deepcopy_with_new_data(result)

    def _unary_operator_ruler(self, op_name):
        exec("result = self.data.%s()" % op_name)
        return self._deepcopy_with_new_data(result)

    def _check_signal_dimension_equals_one(self):
        if self.axes_manager.signal_dimension != 1:
            raise SignalDimensionError(self.axes_manager.signal_dimension, 1)

    def _check_signal_dimension_equals_two(self):
        if self.axes_manager.signal_dimension != 2:
            raise SignalDimensionError(self.axes_manager.signal_dimension, 2)

    def _deepcopy_with_new_data(self, data=None):
        """Returns a deepcopy of itself replacing the data.

        This method has the advantage over deepcopy that it does not
        copy the data what can save precious memory

        Parameters
        ---------
        data : {None | np.array}

        Returns
        -------
        ns : Signal

        """
        try:
            old_data = self.data
            self.data = None
            old_plot = self._plot
            self._plot = None
            old_models = self.models._models
            self.models._models = DictionaryTreeBrowser()
            ns = self.deepcopy()
            ns.data = np.atleast_1d(data)
            return ns
        finally:
            self.data = old_data
            self._plot = old_plot
            self.models._models = old_models

    def _print_summary(self):
        string = "\n\tTitle: "
        string += self.metadata.General.title.decode('utf8')
        if self.metadata.has_item("Signal.signal_type"):
            string += "\n\tSignal type: "
            string += self.metadata.Signal.signal_type
        string += "\n\tData dimensions: "
        string += str(self.axes_manager.shape)
        if self.metadata.has_item('Signal.record_by'):
            string += "\n\tData representation: "
            string += self.metadata.Signal.record_by
            string += "\n\tData type: "
            string += str(self.data.dtype)
        print string

    @property
    def data(self):
        return self._data

    @data.setter
    def data(self, value):
        if isinstance(value, h5py.Dataset):
            self._data = value
        else:
            self._data = np.atleast_1d(np.asanyarray(value))

    def _load_dictionary(self, file_data_dict):
        """Load data from dictionary.

        Parameters
        ----------
        file_data_dict : dictionary
            A dictionary containing at least a 'data' keyword with an array of
            arbitrary dimensions. Additionally the dictionary can contain the
            following items:
            data : numpy array
               The signal data. It can be an array of any dimensions.
            axes : dictionary (optional)
                Dictionary to define the axes (see the
                documentation of the AxesManager class for more details).
            attributes : dictionary (optional)
                A dictionary whose items are stored as attributes.
            metadata : dictionary (optional)
                A dictionary containing a set of parameters
                that will to stores in the `metadata` attribute.
                Some parameters might be mandatory in some cases.
            original_metadata : dictionary (optional)
                A dictionary containing a set of parameters
                that will to stores in the `original_metadata` attribute. It
                typically contains all the parameters that has been
                imported from the original data file.

        """

        self.data = file_data_dict['data']
        if 'models' in file_data_dict:
            self.models._add_dictionary(file_data_dict['models'])
        if 'axes' not in file_data_dict:
            file_data_dict['axes'] = self._get_undefined_axes_list()
        self.axes_manager = AxesManager(
            file_data_dict['axes'])
        if 'metadata' not in file_data_dict:
            file_data_dict['metadata'] = {}
        if 'original_metadata' not in file_data_dict:
            file_data_dict['original_metadata'] = {}
        if 'attributes' in file_data_dict:
            for key, value in file_data_dict['attributes'].iteritems():
                if hasattr(self, key):
                    if isinstance(value, dict):
                        for k, v in value.iteritems():
                            eval('self.%s.__setattr__(k,v)' % key)
                    else:
                        self.__setattr__(key, value)
        self.original_metadata.add_dictionary(
            file_data_dict['original_metadata'])
        self.metadata.add_dictionary(
            file_data_dict['metadata'])
        if "title" not in self.metadata.General:
            self.metadata.General.title = ''
        if (self._record_by or
                "Signal.record_by" not in self.metadata):
            self.metadata.Signal.record_by = self._record_by
        if (self._signal_origin or
                "Signal.signal_origin" not in self.metadata):
            self.metadata.Signal.signal_origin = self._signal_origin
        if (self._signal_type or
                not self.metadata.has_item("Signal.signal_type")):
            self.metadata.Signal.signal_type = self._signal_type

    def squeeze(self):
        """Remove single-dimensional entries from the shape of an array
        and the axes.

        """
        # We deepcopy everything but data
        self = self._deepcopy_with_new_data(self.data)
        for axis in self.axes_manager._axes:
            if axis.size == 1:
                self._remove_axis(axis.index_in_axes_manager)
        self.data = self.data.squeeze()
        return self

    def _to_dictionary(self, add_learning_results=True):
        """Returns a dictionary that can be used to recreate the signal.

        All items but `data` are copies.

        Parameters
        ----------
        add_learning_results : bool

        Returns
        -------
        dic : dictionary

        """
        dic = {'data': self.data,
               'axes': self.axes_manager._get_axes_dicts(),
               'metadata': self.metadata.deepcopy().as_dictionary(),
               'original_metadata':
<<<<<<< HEAD
                   self.original_metadata.deepcopy().as_dictionary(),
               'tmp_parameters':
                   self.tmp_parameters.deepcopy().as_dictionary()}
=======
               self.original_metadata.deepcopy().as_dictionary(),
               'tmp_parameters':
               self.tmp_parameters.deepcopy().as_dictionary()}
>>>>>>> c14051b6
        if add_learning_results and hasattr(self, 'learning_results'):
            dic['learning_results'] = copy.deepcopy(
                self.learning_results.__dict__)
        return dic

    def _get_undefined_axes_list(self):
        axes = []
        for i in xrange(len(self.data.shape)):
            axes.append({'size': int(self.data.shape[i]), })
        return axes

    def __call__(self, axes_manager=None):
        if axes_manager is None:
            axes_manager = self.axes_manager
        return np.atleast_1d(
            self.data.__getitem__(axes_manager._getitem_tuple))

    def plot(self, navigator="auto", axes_manager=None, **kwargs):
        """Plot the signal at the current coordinates.

        For multidimensional datasets an optional figure,
        the "navigator", with a cursor to navigate that data is
        raised. In any case it is possible to navigate the data using
        the sliders. Currently only signals with signal_dimension equal to
        0, 1 and 2 can be plotted.

        Parameters
        ----------
        navigator : {"auto", None, "slider", "spectrum", Signal}
            If "auto", if navigation_dimension > 0, a navigator is
            provided to explore the data.
            If navigation_dimension is 1 and the signal is an image
            the navigator is a spectrum obtained by integrating
            over the signal axes (the image).
            If navigation_dimension is 1 and the signal is a spectrum
            the navigator is an image obtained by stacking horizontally
            all the spectra in the dataset.
            If navigation_dimension is > 1, the navigator is an image
            obtained by integrating the data over the signal axes.
            Additionaly, if navigation_dimension > 2 a window
            with one slider per axis is raised to navigate the data.
            For example,
            if the dataset consists of 3 navigation axes X, Y, Z and one
            signal axis, E, the default navigator will be an image
            obtained by integrating the data over E at the current Z
            index and a window with sliders for the X, Y and Z axes
            will be raised. Notice that changing the Z-axis index
            changes the navigator in this case.
            If "slider" and the navigation dimension > 0 a window
            with one slider per axis is raised to navigate the data.
            If "spectrum" and navigation_dimension > 0 the navigator
            is always a spectrum obtained by integrating the data
            over all other axes.
            If None, no navigator will be provided.
            Alternatively a Signal instance can be provided. The signal
            dimension must be 1 (for a spectrum navigator) or 2 (for a
            image navigator) and navigation_shape must be 0 (for a static
            navigator) or navigation_shape + signal_shape must be equal
            to the navigator_shape of the current object (for a dynamic
            navigator).
            If the signal dtype is RGB or RGBA this parameters has no
            effect and is always "slider".

        axes_manager : {None, axes_manager}
            If None `axes_manager` is used.

        **kwargs : optional
            Any extra keyword arguments are passed to the signal plot.

        """

        if self._plot is not None:
            try:
                self._plot.close()
            except:
                # If it was already closed it will raise an exception,
                # but we want to carry on...
                pass

        if axes_manager is None:
            axes_manager = self.axes_manager
        if self.is_rgbx is True:
            if axes_manager.navigation_size < 2:
                navigator = None
            else:
                navigator = "slider"
        if axes_manager.signal_dimension == 0:
            self._plot = mpl_he.MPL_HyperExplorer()
        elif axes_manager.signal_dimension == 1:
            # Hyperspectrum
            self._plot = mpl_hse.MPL_HyperSpectrum_Explorer()
        elif axes_manager.signal_dimension == 2:
            self._plot = mpl_hie.MPL_HyperImage_Explorer()
        else:
            raise ValueError('Plotting is not supported for this view')

        self._plot.axes_manager = axes_manager
        self._plot.signal_data_function = self.__call__
        if self.metadata.General.title:
            self._plot.signal_title = self.metadata.General.title
        elif self.tmp_parameters.has_item('filename'):
            self._plot.signal_title = self.tmp_parameters.filename

        def get_static_explorer_wrapper(*args, **kwargs):
            return navigator()

        def get_1D_sum_explorer_wrapper(*args, **kwargs):
            navigator = self
            # Sum over all but the first navigation axis.
            am = navigator.axes_manager
            navigator = navigator.sum(am.signal_axes + am.navigation_axes[1:])
            return np.nan_to_num(navigator.data).squeeze()

        def get_dynamic_explorer_wrapper(*args, **kwargs):
            navigator.axes_manager.indices = self.axes_manager.indices[
                navigator.axes_manager.signal_dimension:]
            navigator.axes_manager._update_attributes()
            return navigator()

        if not isinstance(navigator, Signal) and navigator == "auto":
            if (self.axes_manager.navigation_dimension == 1 and
                    self.axes_manager.signal_dimension == 1):
                navigator = "data"
            elif self.axes_manager.navigation_dimension > 0:
                if self.axes_manager.signal_dimension == 0:
                    navigator = self.deepcopy()
                else:
                    navigator = interactive(
                        self.sum,
                        self.events.data_changed,
                        self.axes_manager.events.transformed,
                        self.axes_manager.signal_axes)
                if navigator.axes_manager.navigation_dimension == 1:
                    navigator = interactive(
                        navigator.as_spectrum,
                        navigator.events.data_changed,
                        navigator.axes_manager.events.transformed, 0)
                else:
                    navigator = interactive(
                        navigator.as_image,
                        navigator.events.data_changed,
                        navigator.axes_manager.events.transformed,
                        (0, 1))
            else:
                navigator = None
        # Navigator properties
        if axes_manager.navigation_axes:
            if navigator is "slider":
                self._plot.navigator_data_function = "slider"
            elif navigator is None:
                self._plot.navigator_data_function = None
            elif isinstance(navigator, Signal):
                # Dynamic navigator
                if (axes_manager.navigation_shape ==
                        navigator.axes_manager.signal_shape +
                        navigator.axes_manager.navigation_shape):
                    self._plot.navigator_data_function = \
                        get_dynamic_explorer_wrapper

                elif (axes_manager.navigation_shape ==
                        navigator.axes_manager.signal_shape or
                        axes_manager.navigation_shape[:2] ==
                        navigator.axes_manager.signal_shape or
                        (axes_manager.navigation_shape[0],) ==
                        navigator.axes_manager.signal_shape):
                    self._plot.navigator_data_function = \
                        get_static_explorer_wrapper
                else:
                    raise ValueError(
                        "The navigator dimensions are not compatible with "
                        "those of self.")
            elif navigator == "data":
                self._plot.navigator_data_function = \
                    lambda axes_manager=None: self.data
            elif navigator == "spectrum":
                self._plot.navigator_data_function = \
                    get_1D_sum_explorer_wrapper
            else:
                raise ValueError(
                    "navigator must be one of \"spectrum\",\"auto\","
                    " \"slider\", None, a Signal instance")

        self._plot.plot(**kwargs)
        self.events.data_changed.connect(self.update_plot, 0)

    def save(self, filename=None, overwrite=None, extension=None,
             **kwds):
        """Saves the signal in the specified format.

        The function gets the format from the extension.:
            - hdf5 for HDF5
            - rpl for Ripple (useful to export to Digital Micrograph)
            - msa for EMSA/MSA single spectrum saving.
            - unf for SEMPER unf binary format.
            - blo for Blockfile diffraction stack saving.
            - Many image formats such as png, tiff, jpeg...

        If no extension is provided the default file format as defined
        in the `preferences` is used.
        Please note that not all the formats supports saving datasets of
        arbitrary dimensions, e.g. msa only supports 1D data, and blockfiles
        only support image stacks with a navigation dimension < 2.

        Each format accepts a different set of parameters. For details
        see the specific format documentation.

        Parameters
        ----------
        filename : str or None
            If None (default) and tmp_parameters.filename and
            `tmp_paramters.folder` are defined, the
            filename and path will be taken from there. A valid
            extension can be provided e.g. "my_file.rpl", see `extension`.
        overwrite : None, bool
            If None, if the file exists it will query the user. If
            True(False) it (does not) overwrites the file if it exists.
        extension : {None, 'hdf5', 'rpl', 'msa', 'unf', 'blo', common image
                     extensions e.g. 'tiff', 'png'}
            The extension of the file that defines the file format.
            If None, the extension is taken from the first not None in the
            following list:
            i) the filename
            ii)  `tmp_parameters.extension`
            iii) `preferences.General.default_file_format` in this order.

        """
        if filename is None:
            if (self.tmp_parameters.has_item('filename') and
                    self.tmp_parameters.has_item('folder')):
                filename = os.path.join(
                    self.tmp_parameters.folder,
                    self.tmp_parameters.filename)
                extension = (self.tmp_parameters.extension
                             if not extension
                             else extension)
            elif self.metadata.has_item('General.original_filename'):
                filename = self.metadata.General.original_filename
            else:
                raise ValueError('File name not defined')
        if extension is not None:
            basename, ext = os.path.splitext(filename)
            filename = basename + '.' + extension
        io.save(filename, self, overwrite=overwrite, **kwds)

    def _replot(self):
        if self._plot is not None:
            if self._plot.is_active() is True:
                self.plot()

    def update_plot(self):
        if self._plot is not None:
            if self._plot.is_active() is True:
                if self._plot.signal_plot is not None:
                    self._plot.signal_plot.update()
                if self._plot.navigator_plot is not None:
                    self._plot.navigator_plot.update()

    @auto_replot
    def get_dimensions_from_data(self):
        """Get the dimension parameters from the data_cube. Useful when
        the data_cube was externally modified, or when the SI was not
        loaded from a file

        """
        dc = self.data
        for axis in self.axes_manager._axes:
            axis.size = int(dc.shape[axis.index_in_array])

    def crop(self, axis, start=None, end=None):
        """Crops the data in a given axis. The range is given in pixels

        Parameters
        ----------
        axis : {int | string}
            Specify the data axis in which to perform the cropping
            operation. The axis can be specified using the index of the
            axis in `axes_manager` or the axis name.
        start, end : {int | float | None}
            The beginning and end of the cropping interval. If int
            the value is taken as the axis index. If float the index
            is calculated using the axis calibration. If start/end is
            None crop from/to the low/high end of the axis.

        """
        axis = self.axes_manager[axis]
        i1, i2 = axis._get_index(start), axis._get_index(end)
        if i1 is not None:
            new_offset = axis.axis[i1]
        # We take a copy to guarantee the continuity of the data
        self.data = self.data[
            (slice(None),) * axis.index_in_array + (slice(i1, i2),
                                                    Ellipsis)]

        if i1 is not None:
            axis.offset = new_offset
        self.get_dimensions_from_data()
        self.squeeze()

    def swap_axes(self, axis1, axis2):
        """Swaps the axes.

        Parameters
        ----------
        axis1, axis2 %s

        Returns
        -------
        s : a copy of the object with the axes swapped.

        """
        axis1 = self.axes_manager[axis1].index_in_array
        axis2 = self.axes_manager[axis2].index_in_array
        s = self._deepcopy_with_new_data(self.data.swapaxes(axis1, axis2))
        c1 = s.axes_manager._axes[axis1]
        c2 = s.axes_manager._axes[axis2]
        s.axes_manager._axes[axis1] = c2
        s.axes_manager._axes[axis2] = c1
        s.axes_manager._update_attributes()
        s._make_sure_data_is_contiguous()
        return s
    swap_axes.__doc__ %= ONE_AXIS_PARAMETER

    def rollaxis(self, axis, to_axis):
        """Roll the specified axis backwards, until it lies in a given position.

        Parameters
        ----------
        axis %s The axis to roll backwards.
            The positions of the other axes do not change relative to one another.
        to_axis %s The axis is rolled until it
            lies before this other axis.

        Returns
        -------
        s : Signal or subclass
            Output signal.

        See Also
        --------
        roll : swap_axes

        Examples
        --------
        >>> s = hs.signals.Spectrum(np.ones((5,4,3,6)))
        >>> s
        <Spectrum, title: , dimensions: (3, 4, 5, 6)>
        >>> s.rollaxis(3, 1)
        <Spectrum, title: , dimensions: (3, 4, 5, 6)>
        >>> s.rollaxis(2,0)
        <Spectrum, title: , dimensions: (5, 3, 4, 6)>

        """
        axis = self.axes_manager[axis].index_in_array
        to_index = self.axes_manager[to_axis].index_in_array
        if axis == to_index:
            return self.deepcopy()
        new_axes_indices = hyperspy.misc.utils.rollelem(
            [axis_.index_in_array for axis_ in self.axes_manager._axes],
            index=axis,
            to_index=to_index)

        s = self._deepcopy_with_new_data(self.data.transpose(new_axes_indices))
        s.axes_manager._axes = hyperspy.misc.utils.rollelem(
            s.axes_manager._axes,
            index=axis,
            to_index=to_index)
        s.axes_manager._update_attributes()
        s._make_sure_data_is_contiguous()
        return s
    rollaxis.__doc__ %= (ONE_AXIS_PARAMETER, ONE_AXIS_PARAMETER)

    def rebin(self, new_shape, out=None):
        """Returns the object with the data rebinned.

        Parameters
        ----------
        new_shape: tuple of ints
            The new shape elements must be divisors of the original shape
            elements.
        %s

        Returns
        -------
        s : Signal subclass

        Raises
        ------
        ValueError
            When there is a mismatch between the number of elements in the
            signal shape and `new_shape` or `new_shape` elements are not
            divisors of the original signal shape.


        Examples
        --------
        >>> import hyperspy.api as hs
        >>> s = hs.signals.Spectrum(np.zeros((10, 100)))
        >>> s
        <Spectrum, title: , dimensions: (10|100)>
        >>> s.rebin((5, 100))
        <Spectrum, title: , dimensions: (5|100)>
        I
        """
        if len(new_shape) != len(self.data.shape):
            raise ValueError("Wrong shape size")
        new_shape_in_array = []
        for axis in self.axes_manager._axes:
            new_shape_in_array.append(
                new_shape[axis.index_in_axes_manager])
        factors = (np.array(self.data.shape) /
                   np.array(new_shape_in_array))
        s = out or self._deepcopy_with_new_data(None)
<<<<<<< HEAD
        s.data = array_tools.rebin(self.data, new_shape_in_array)
=======
        data = array_tools.rebin(self.data, new_shape_in_array)
        if out:
            out.data[:] = data
        else:
            s.data = data
>>>>>>> c14051b6
        for axis, axis_src in zip(s.axes_manager._axes,
                                  self.axes_manager._axes):
            axis.scale = axis_src.scale * factors[axis.index_in_array]
        s.get_dimensions_from_data()
        if s.metadata.has_item('Signal.Noise_properties.variance'):
            if isinstance(s.metadata.Signal.Noise_properties.variance, Signal):
                var = s.metadata.Signal.Noise_properties.variance
                s.metadata.Signal.Noise_properties.variance = var.rebin(
                    new_shape)
        if out is None:
            return s
    rebin.__doc__ %= OUT_ARG

    def split(self,
              axis='auto',
              number_of_parts='auto',
              step_sizes='auto'):
        """Splits the data into several signals.

        The split can be defined by giving the number_of_parts, a homogeneous
        step size or a list of customized step sizes. By default ('auto'),
        the function is the reverse of utils.stack().

        Parameters
        ----------
        axis : {'auto' | int | string}
            Specify the data axis in which to perform the splitting
            operation.  The axis can be specified using the index of the
            axis in `axes_manager` or the axis name.
            - If 'auto' and if the object has been created with utils.stack,
            split will return the former list of signals
            (options stored in 'metadata._HyperSpy.Stacking_history'
             else the last navigation axis will be used.
        number_of_parts : {'auto' | int}
            Number of parts in which the SI will be splitted. The
            splitting is homegenous. When the axis size is not divisible
            by the number_of_parts the reminder data is lost without
            warning. If number_of_parts and step_sizes is 'auto',
            number_of_parts equals the length of the axis,
            step_sizes equals one  and the axis is supress from each
            sub_spectra.
        step_sizes : {'auto' | list of ints | int}
            Size of the splitted parts. If 'auto', the step_sizes equals one.
            If int, the splitting is homogenous.

        Examples
        --------
        >>> s = hs.signals.Spectrum(random.random([4,3,2]))
        >>> s
            <Spectrum, title: , dimensions: (3, 4|2)>
        >>> s.split()
            [<Spectrum, title: , dimensions: (3 |2)>,
            <Spectrum, title: , dimensions: (3 |2)>,
            <Spectrum, title: , dimensions: (3 |2)>,
            <Spectrum, title: , dimensions: (3 |2)>]
        >>> s.split(step_sizes=2)
            [<Spectrum, title: , dimensions: (3, 2|2)>,
            <Spectrum, title: , dimensions: (3, 2|2)>]
        >>> s.split(step_sizes=[1,2])
            [<Spectrum, title: , dimensions: (3, 1|2)>,
            <Spectrum, title: , dimensions: (3, 2|2)>]

        Returns
        -------
        list of the splitted signals
        """

        shape = self.data.shape
        signal_dict = self._to_dictionary(add_learning_results=False)

        if axis == 'auto':
            mode = 'auto'
            if hasattr(self.metadata._HyperSpy, 'Stacking_history'):
                stack_history = self.metadata._HyperSpy.Stacking_history
                axis_in_manager = stack_history.axis
                step_sizes = stack_history.step_sizes
            else:
                axis_in_manager = \
                    self.axes_manager[-1 + 1j].index_in_axes_manager
        else:
            mode = 'manual'
            axis_in_manager = self.axes_manager[axis].index_in_axes_manager

        axis = self.axes_manager[axis_in_manager].index_in_array
        len_axis = self.axes_manager[axis_in_manager].size

        if number_of_parts is 'auto' and step_sizes is 'auto':
            step_sizes = 1
            number_of_parts = len_axis
        elif number_of_parts is not 'auto' and step_sizes is not 'auto':
            raise ValueError(
                "You can define step_sizes or number_of_parts "
                "but not both.")
        elif step_sizes is 'auto':
            if number_of_parts > shape[axis]:
                raise ValueError(
                    "The number of parts is greater than "
                    "the axis size.")
            else:
                step_sizes = ([shape[axis] // number_of_parts, ] *
                              number_of_parts)

        if isinstance(step_sizes, int):
            step_sizes = [step_sizes] * int(len_axis / step_sizes)

        splitted = []
        cut_index = np.array([0] + step_sizes).cumsum()

        axes_dict = signal_dict['axes']
        for i in xrange(len(cut_index) - 1):
            axes_dict[axis]['offset'] = \
                self.axes_manager._axes[axis].index2value(cut_index[i])
            axes_dict[axis]['size'] = cut_index[i + 1] - cut_index[i]
            data = self.data[
                (slice(None), ) * axis +
                (slice(cut_index[i], cut_index[i + 1]), Ellipsis)]
            signal_dict['data'] = data
            splitted += self.__class__(**signal_dict),

        if number_of_parts == len_axis \
                or step_sizes == [1] * len_axis:
            for i, spectrum in enumerate(splitted):
                spectrum.data = spectrum.data[
                    spectrum.axes_manager._get_data_slice([(axis, 0)])]
                spectrum._remove_axis(axis_in_manager)

        if mode == 'auto' and hasattr(
                self.original_metadata, 'stack_elements'):
            for i, spectrum in enumerate(splitted):
                se = self.original_metadata.stack_elements['element' + str(i)]
                spectrum.metadata = copy.deepcopy(
                    se['metadata'])
                spectrum.original_metadata = copy.deepcopy(
                    se['original_metadata'])
                spectrum.metadata.General.title = se.metadata.General.title

        return splitted

    @auto_replot
    def _unfold(self, steady_axes, unfolded_axis):
        """Modify the shape of the data by specifying the axes whose
        dimension do not change and the axis over which the remaining axes will
        be unfolded

        Parameters
        ----------
        steady_axes : list
            The indices of the axes which dimensions do not change
        unfolded_axis : int
            The index of the axis over which all the rest of the axes (except
            the steady axes) will be unfolded

        See also
        --------
        fold
        """

        # It doesn't make sense unfolding when dim < 2
        if self.data.squeeze().ndim < 2:
            return

        # We need to store the original shape and coordinates to be used
        # by
        # the fold function only if it has not been already stored by a
        # previous unfold
        folding = self.metadata._HyperSpy.Folding
        if folding.unfolded is False:
            folding.original_shape = self.data.shape
            folding.original_axes_manager = self.axes_manager
            folding.unfolded = True

        new_shape = [1] * len(self.data.shape)
        for index in steady_axes:
            new_shape[index] = self.data.shape[index]
        new_shape[unfolded_axis] = -1
        self.data = self.data.reshape(new_shape)
        self.axes_manager = self.axes_manager.deepcopy()
        uname = ''
        uunits = ''
        to_remove = []
        for axis, dim in zip(self.axes_manager._axes, new_shape):
            if dim == 1:
                uname += ',' + unicode(axis)
                uunits = ',' + unicode(axis.units)
                to_remove.append(axis)
        ua = self.axes_manager._axes[unfolded_axis]
        ua.name = unicode(ua) + uname
        ua.units = unicode(ua.units) + uunits
        ua.size = self.data.shape[unfolded_axis]
        for axis in to_remove:
            self.axes_manager.remove(axis.index_in_axes_manager)
        self.data = self.data.squeeze()
        if self.metadata.has_item('Signal.Noise_properties.variance'):
            variance = self.metadata.Signal.Noise_properties.variance
            if isinstance(variance, Signal):
                variance._unfold(steady_axes, unfolded_axis)

    def unfold(self, unfold_navigation=True, unfold_signal=True):
        """Modifies the shape of the data by unfolding the signal and
        navigation dimensions separately

        Returns
        -------
        needed_unfolding : bool


        """
        unfolded = False
        if unfold_navigation:
            if self.unfold_navigation_space():
                unfolded = True
        if unfold_signal:
            if self.unfold_signal_space():
                unfolded = True
        return unfolded

    @contextmanager
    def unfolded(self, unfold_navigation=True, unfold_signal=True):
        """Use this function together with a `with` statement to have the
        signal be unfolded for the scope of the `with` block, before
        automatically refolding when passing out of scope.

        See also
        --------
        unfold, fold

        Examples
        --------
        >>> import numpy as np
        >>> s = Signal(np.random.random((64,64,1024)))
        >>> with s.unfolded():
                # Do whatever needs doing while unfolded here
                pass
        """
        unfolded = self.unfold(unfold_navigation, unfold_signal)
        try:
            yield unfolded
        finally:
            if unfolded is not False:
                self.fold()

    def unfold_navigation_space(self):
        """Modify the shape of the data to obtain a navigation space of
        dimension 1

        Returns
        -------
        needed_unfolding : bool

        """

        if self.axes_manager.navigation_dimension < 2:
            needed_unfolding = False
        else:
            needed_unfolding = True
            steady_axes = [
                axis.index_in_array for axis in
                self.axes_manager.signal_axes]
            unfolded_axis = (
                self.axes_manager.navigation_axes[0].index_in_array)
            self._unfold(steady_axes, unfolded_axis)
        return needed_unfolding

    def unfold_signal_space(self):
        """Modify the shape of the data to obtain a signal space of
        dimension 1

        Returns
        -------
        needed_unfolding : bool

        """
        if self.axes_manager.signal_dimension < 2:
            needed_unfolding = False
        else:
            needed_unfolding = True
            steady_axes = [
                axis.index_in_array for axis in
                self.axes_manager.navigation_axes]
            unfolded_axis = self.axes_manager.signal_axes[0].index_in_array
            self._unfold(steady_axes, unfolded_axis)
            self.metadata._HyperSpy.Folding.signal_unfolded = True
        return needed_unfolding

    @auto_replot
    def fold(self):
        """If the signal was previously unfolded, folds it back"""
        folding = self.metadata._HyperSpy.Folding
        # Note that == must be used instead of is True because
        # if the value was loaded from a file its type can be np.bool_
        if folding.unfolded is True:
            self.data = self.data.reshape(folding.original_shape)
            self.axes_manager = folding.original_axes_manager
            folding.original_shape = None
            folding.original_axes_manager = None
            folding.unfolded = False
            folding.signal_unfolded = False
            if self.metadata.has_item('Signal.Noise_properties.variance'):
                variance = self.metadata.Signal.Noise_properties.variance
                if isinstance(variance, Signal):
                    variance.fold()

    def _make_sure_data_is_contiguous(self):
        if self.data.flags['C_CONTIGUOUS'] is False:
            self.data = np.ascontiguousarray(self.data)

    def _iterate_signal(self):
        """Iterates over the signal data.

        It is faster than using the signal iterator.

        """
        if self.axes_manager.navigation_size < 2:
            yield self()
            return
        self._make_sure_data_is_contiguous()
        axes = [axis.index_in_array for
                axis in self.axes_manager.signal_axes]
        unfolded_axis = (
            self.axes_manager.navigation_axes[0].index_in_array)
        new_shape = [1] * len(self.data.shape)
        for axis in axes:
            new_shape[axis] = self.data.shape[axis]
        new_shape[unfolded_axis] = -1
        # Warning! if the data is not contigous it will make a copy!!
        data = self.data.reshape(new_shape)
        for i in xrange(data.shape[unfolded_axis]):
            getitem = [0] * len(data.shape)
            for axis in axes:
                getitem[axis] = slice(None)
            getitem[unfolded_axis] = i
            yield(data[getitem])

    def _remove_axis(self, axes):
        am = self.axes_manager
        axes = am[axes]
        if not np.iterable(axes):
            axes = (axes,)
        if am.navigation_dimension + am.signal_dimension > len(axes):
            old_signal_dimension = am.signal_dimension
            am.remove(axes)
            if old_signal_dimension != am.signal_dimension:
                if am.signal_dimension == 2:
                    self._record_by = "image"
                elif am.signal_dimension == 1:
                    self._record_by = "spectrum"
                elif am.signal_dimension == 0:
                    self._record_by = ""
                else:
                    return
                self.metadata.Signal.record_by = self._record_by
                self._assign_subclass()
        else:
            # Create a "Scalar" axis because the axis is the last one left and
            # HyperSpy does not # support 0 dimensions
            am.remove(axes)
            am._append_axis(
                size=1,
                scale=1,
                offset=0,
                name="Scalar",
                navigate=False,)

    def _apply_function_on_data_and_remove_axis(self, function, axes,
                                                out=None):
        axes = self.axes_manager[axes]
        if not np.iterable(axes):
            axes = (axes,)
        ar_axes = tuple(ax.index_in_array for ax in axes)
        if len(ar_axes) == 1:
            ar_axes = ar_axes[0]

        s = out or self._deepcopy_with_new_data(None)
<<<<<<< HEAD
        s.data = function(self.data,
                          axis=ar_axes)
        if out is None:
            s._remove_axis([ax.index_in_axes_manager for ax in axes])
            return s
        else:
            s.events.data_changed.trigger(self)
=======
        if out:
            function(self.data, axis=ar_axes, out=out.data)
        else:
            s.data = function(self.data, axis=ar_axes)
            s._remove_axis([ax.index_in_axes_manager for ax in axes])
            return s
>>>>>>> c14051b6

    def sum(self, axis=None, out=None):
        """Sum the data over the given axes.

        Parameters
        ----------
        axis %s
        %s

        Returns
        -------
        s : Signal

        See also
        --------
        max, min, mean, std, var, indexmax, valuemax, amax

        Examples
        --------
        >>> import numpy as np
        >>> s = Signal(np.random.random((64,64,1024)))
        >>> s.data.shape
        (64,64,1024)
        >>> s.sum(-1).data.shape
        (64,64)

        """
        if axis is None:
            axis = self.axes_manager.navigation_axes
        return self._apply_function_on_data_and_remove_axis(np.sum, axis,
                                                            out=out)
    sum.__doc__ %= (MANY_AXIS_PARAMETER, OUT_ARG)

    def max(self, axis=None, out=None):
        """Returns a signal with the maximum of the signal along at least one
        axis.

        Parameters
        ----------
        axis %s
        %s

        Returns
        -------
        s : Signal

        See also
        --------
        min, sum, mean, std, var, indexmax, valuemax, amax

        Examples
        --------
        >>> import numpy as np
        >>> s = Signal(np.random.random((64,64,1024)))
        >>> s.data.shape
        (64,64,1024)
        >>> s.max(-1).data.shape
        (64,64)

        """
        if axis is None:
            axis = self.axes_manager.navigation_axes
        return self._apply_function_on_data_and_remove_axis(np.max, axis,
                                                            out=out)
    max.__doc__ %= (MANY_AXIS_PARAMETER, OUT_ARG)

    def min(self, axis=None, out=None):
        """Returns a signal with the minimum of the signal along at least one
        axis.

        Parameters
        ----------
        axis %s
        %s

        Returns
        -------
        s : Signal

        See also
        --------
        max, sum, mean, std, var, indexmax, valuemax, amax

        Examples
        --------
        >>> import numpy as np
        >>> s = Signal(np.random.random((64,64,1024)))
        >>> s.data.shape
        (64,64,1024)
        >>> s.min(-1).data.shape
        (64,64)

        """
        if axis is None:
            axis = self.axes_manager.navigation_axes
        return self._apply_function_on_data_and_remove_axis(np.min, axis,
                                                            out=out)
    min.__doc__ %= (MANY_AXIS_PARAMETER, OUT_ARG)

    def mean(self, axis=None, out=None):
        """Returns a signal with the average of the signal along at least one
        axis.

        Parameters
        ----------
        axis %s
        %s

        Returns
        -------
        s : Signal

        See also
        --------
        max, min, sum, std, var, indexmax, valuemax, amax

        Examples
        --------
        >>> import numpy as np
        >>> s = Signal(np.random.random((64,64,1024)))
        >>> s.data.shape
        (64,64,1024)
        >>> s.mean(-1).data.shape
        (64,64)

        """
        if axis is None:
            axis = self.axes_manager.navigation_axes
        return self._apply_function_on_data_and_remove_axis(np.mean, axis,
                                                            out=out)
    mean.__doc__ %= (MANY_AXIS_PARAMETER, OUT_ARG)

    def std(self, axis=None, out=None):
        """Returns a signal with the standard deviation of the signal along
        at least one axis.

        Parameters
        ----------
        axis %s
        %s

        Returns
        -------
        s : Signal

        See also
        --------
        max, min, sum, mean, var, indexmax, valuemax, amax

        Examples
        --------
        >>> import numpy as np
        >>> s = Signal(np.random.random((64,64,1024)))
        >>> s.data.shape
        (64,64,1024)
        >>> s.std(-1).data.shape
        (64,64)

        """
        if axis is None:
            axis = self.axes_manager.navigation_axes
        return self._apply_function_on_data_and_remove_axis(np.std, axis,
                                                            out=out)
    std.__doc__ %= (MANY_AXIS_PARAMETER, OUT_ARG)

    def var(self, axis=None, out=None):
        """Returns a signal with the variances of the signal along at least one
        axis.

        Parameters
        ----------
        axis %s
        %s

        Returns
        -------
        s : Signal

        See also
        --------
        max, min, sum, mean, std, indexmax, valuemax, amax

        Examples
        --------
        >>> import numpy as np
        >>> s = Signal(np.random.random((64,64,1024)))
        >>> s.data.shape
        (64,64,1024)
        >>> s.var(-1).data.shape
        (64,64)

        """
        if axis is None:
            axis = self.axes_manager.navigation_axes
        return self._apply_function_on_data_and_remove_axis(np.var, axis,
                                                            out=out)
    var.__doc__ %= (MANY_AXIS_PARAMETER, OUT_ARG)

    def diff(self, axis, order=1, out=None):
        """Returns a signal with the n-th order discrete difference along
        given axis.

        Parameters
        ----------
        axis %s
        order : int
            the order of the derivative
<<<<<<< HEAD
		%s
=======
                %s
>>>>>>> c14051b6

        See also
        --------
        max, min, sum, mean, std, var, indexmax, valuemax, amax

        Examples
        --------
        >>> import numpy as np
        >>> s = Signal(np.random.random((64,64,1024)))
        >>> s.data.shape
        (64,64,1024)
        >>> s.diff(-1).data.shape
        (64,64,1023)
        """
        s = out or self._deepcopy_with_new_data(None)
        s.data = np.diff(self.data, n=order,
                         axis=self.axes_manager[axis].index_in_array)
        axis2 = s.axes_manager[axis]
        new_offset = self.axes_manager[axis].offset + (order * axis2.scale / 2)
        axis2.offset = new_offset
        s.get_dimensions_from_data()
        if out is None:
            return s
    diff.__doc__ %= (ONE_AXIS_PARAMETER, OUT_ARG)

    def derivative(self, axis, order=1, out=None):
        """Numerical derivative along the given axis.

        Currently only the first order finite difference method is implemented.

        Parameters
        ----------
        axis %s
        order: int
            The order of the derivative. (Note that this is the order of the
            derivative i.e. `order=2` does not use second order finite
            differences method.)
        %s

        Returns
        -------
        der : Signal
            Note that the size of the data on the given `axis` decreases by the
            given `order` i.e. if `axis` is "x" and `order` is 2 the
            x dimension is N, der's x dimension is N - 2.

        See also
        --------
        diff

        """

        der = self.diff(order=order, axis=axis, out=out)
        der = out or der
        axis = self.axes_manager[axis]
        der.data /= axis.scale ** order
        if out is None:
            return der
    derivative.__doc__ %= (ONE_AXIS_PARAMETER, OUT_ARG)

    def integrate_simpson(self, axis, out=None):
        """Returns a signal with the result of calculating the integral
        of the signal along an axis using Simpson's rule.

        Parameters
        ----------
        axis %s
        %s

        Returns
        -------
        s : Signal

        See also
        --------
        max, min, sum, mean, std, var, indexmax, valuemax, amax

        Examples
        --------
        >>> import numpy as np
        >>> s = Signal(np.random.random((64,64,1024)))
        >>> s.data.shape
        (64,64,1024)
        >>> s.var(-1).data.shape
        (64,64)

        """
        axis = self.axes_manager[axis]
        s = out or self._deepcopy_with_new_data(None)
        s.data = sp.integrate.simps(y=self.data, x=axis.axis,
                                    axis=axis.index_in_array)
        if out is None:
            s._remove_axis(axis.index_in_axes_manager)
            return s
    integrate_simpson.__doc__ %= (ONE_AXIS_PARAMETER, OUT_ARG)

    def integrate1D(self, axis, out=None):
        """Integrate the signal over the given axis.

        The integration is performed using Simpson's rule if
        `metadata.Signal.binned` is False and summation over the given axis if
        True.

        Parameters
        ----------
        axis %s
        %s

        Returns
        -------
        s : Signal

        See also
        --------
        integrate_simpson, diff, derivative

        Examples
        --------
        >>> import numpy as np
        >>> s = Signal(np.random.random((64,64,1024)))
        >>> s.data.shape
        (64,64,1024)
        >>> s.var(-1).data.shape
        (64,64)

        """
        if self.metadata.Signal.binned is False:
            return self.integrate_simpson(axis=axis, out=out)
        else:
            return self.sum(axis=axis, out=out)
    integrate1D.__doc__ %= (ONE_AXIS_PARAMETER, OUT_ARG)

    def indexmax(self, axis, out=None):
        """Returns a signal with the index of the maximum along an axis.

        Parameters
        ----------
        axis %s
        %s

        Returns
        -------
        s : Signal
            The data dtype is always int.

        See also
        --------
        max, min, sum, mean, std, var, valuemax, amax

        Usage
        -----
        >>> import numpy as np
        >>> s = Signal(np.random.random((64,64,1024)))
        >>> s.data.shape
        (64,64,1024)
        >>> s.indexmax(-1).data.shape
        (64,64)

        """
        return self._apply_function_on_data_and_remove_axis(np.argmax, axis,
                                                            out=out)
    indexmax.__doc__ %= (ONE_AXIS_PARAMETER, OUT_ARG)

    def valuemax(self, axis, out=None):
        """Returns a signal with the value of coordinates of the maximum along an axis.

        Parameters
        ----------
        axis %s
        %s

        Returns
        -------
        s : Signal

        See also
        --------
        max, min, sum, mean, std, var, indexmax, amax

        Usage
        -----
        >>> import numpy as np
        >>> s = Signal(np.random.random((64,64,1024)))
        >>> s.data.shape
        (64,64,1024)
        >>> s.valuemax(-1).data.shape
        (64,64)

        """
<<<<<<< HEAD
        s = self.indexmax(axis, out=out)
        s = out or s
        s.data = self.axes_manager[axis].index2value(s.data)
        if out is None:
            return s
=======
        idx = self.indexmax(axis)
        s = out or idx
        data = self.axes_manager[axis].index2value(idx.data)
        if out is None:
            idx.data = data
            return idx
        else:
            out.data[:] = data
>>>>>>> c14051b6
    valuemax.__doc__ %= (ONE_AXIS_PARAMETER, OUT_ARG)

    def get_histogram(self, bins='freedman', range_bins=None, out=None,
                      **kwargs):
        """Return a histogram of the signal data.

        More sophisticated algorithms for determining bins can be used.
        Aside from the `bins` argument allowing a string specified how bins
        are computed, the parameters are the same as numpy.histogram().

        Parameters
        ----------
        bins : int or list or str, optional
            If bins is a string, then it must be one of:
            'knuth' : use Knuth's rule to determine bins
            'scotts' : use Scott's rule to determine bins
            'freedman' : use the Freedman-diaconis rule to determine bins
            'blocks' : use bayesian blocks for dynamic bin widths
        range_bins : tuple or None, optional
            the minimum and maximum range for the histogram. If not specified,
            it will be (x.min(), x.max())
        %s
        **kwargs
            other keyword arguments (weight and density) are described in
            np.histogram().

        Returns
        -------
        hist_spec : An 1D spectrum instance containing the histogram.

        See Also
        --------
        print_summary_statistics
        astroML.density_estimation.histogram, numpy.histogram : these are the
            functions that hyperspy uses to compute the histogram.

        Notes
        -----
        The number of bins estimators are taken from AstroML. Read
        their documentation for more info.

        Examples
        --------
        >>> s = hs.signals.Spectrum(np.random.normal(size=(10, 100)))
        Plot the data histogram
        >>> s.get_histogram().plot()
        Plot the histogram of the signal at the current coordinates
        >>> s.get_current_signal().get_histogram().plot()

        """
        from hyperspy import signals
        data = self.data[~np.isnan(self.data)].flatten()
        hist, bin_edges = histogram(data,
                                    bins=bins,
                                    range=range_bins,
                                    **kwargs)
        if out is None:
            hist_spec = signals.Spectrum(hist)
        else:
            hist_spec = out
<<<<<<< HEAD
            hist_spec.data = hist
=======
            hist_spec.data[:] = hist
>>>>>>> c14051b6
        if bins == 'blocks':
            hist_spec.axes_manager.signal_axes[0].axis = bin_edges[:-1]
            warnings.warn(
                "The options `bins = 'blocks'` is not fully supported in this "
                "versions of hyperspy. It should be used for plotting purpose"
                "only.")
        else:
            hist_spec.axes_manager[0].scale = bin_edges[1] - bin_edges[0]
            hist_spec.axes_manager[0].offset = bin_edges[0]

        hist_spec.axes_manager[0].name = 'value'
        hist_spec.metadata.General.title = (self.metadata.General.title +
                                            " histogram")
        hist_spec.metadata.Signal.binned = True
<<<<<<< HEAD
        return hist_spec
=======
        if out is None:
            return hist_spec
>>>>>>> c14051b6
    get_histogram.__doc__ %= OUT_ARG

    def map(self, function,
            show_progressbar=None, **kwargs):
        """Apply a function to the signal data at all the coordinates.

        The function must operate on numpy arrays and the output *must have the
        same dimensions as the input*. The function is applied to the data at
        each coordinate and the result is stored in the current signal i.e.
        this method operates *in-place*.  Any extra keyword argument is passed
        to the function. The keywords can take different values at different
        coordinates. If the function takes an `axis` or `axes` argument, the
        function is assumed to be vectorial and the signal axes are assigned to
        `axis` or `axes`.  Otherwise, the signal is iterated over the
        navigation axes and a progress bar is displayed to monitor the
        progress.

        Parameters
        ----------

        function : function
            A function that can be applied to the signal.
        show_progressbar : None or bool
            If True, display a progress bar. If None the default is set in
            `preferences`.
        keyword arguments : any valid keyword argument
            All extra keyword arguments are passed to the

        Notes
        -----
        This method is similar to Python's :func:`map` that can also be utilize
        with a :class:`Signal` instance for similar purposes. However, this
        method has the advantage of being faster because it iterates the numpy
        array instead of the :class:`Signal`.

        Examples
        --------
        Apply a gaussian filter to all the images in the dataset. The sigma
        parameter is constant.

        >>> import scipy.ndimage
        >>> im = hs.signals.Image(np.random.random((10, 64, 64)))
        >>> im.map(scipy.ndimage.gaussian_filter, sigma=2.5)

        Apply a gaussian filter to all the images in the dataset. The sigmal
        parameter is variable.

        >>> im = hs.signals.Image(np.random.random((10, 64, 64)))
        >>> sigmas = hs.signals.Signal(np.linspace(2,5,10))
        >>> sigmas.axes_manager.set_signal_dimension(0)
        >>> im.map(scipy.ndimage.gaussian_filter, sigma=sigmas)

        """
        if show_progressbar is None:
            show_progressbar = preferences.General.show_progressbar
        # Sepate ndkwargs
        ndkwargs = ()
        for key, value in kwargs.iteritems():
            if isinstance(value, Signal):
                ndkwargs += ((key, value),)

        # Check if the signal axes have inhomogenous scales and/or units and
        # display in warning if yes.
        scale = set()
        units = set()
        for i in range(len(self.axes_manager.signal_axes)):
            scale.add(self.axes_manager[i].scale)
            units.add(self.axes_manager[i].units)
        if len(units) != 1 or len(scale) != 1:
            warnings.warn(
                "The function you applied does not take into "
                "account the difference of units and of scales in-between"
                " axes.")
        # If the function has an axis argument and the signal dimension is 1,
        # we suppose that it can operate on the full array and we don't
        # interate over the coordinates.
        try:
            fargs = inspect.getargspec(function).args
        except TypeError:
            # This is probably a Cython function that is not supported by
            # inspect.
            fargs = []

        if not ndkwargs and (self.axes_manager.signal_dimension == 1 and
                             "axis" in fargs):
            kwargs['axis'] = \
                self.axes_manager.signal_axes[-1].index_in_array

            self.data = function(self.data, **kwargs)
        # If the function has an axes argument
        # we suppose that it can operate on the full array and we don't
        # interate over the coordinates.
        elif not ndkwargs and "axes" in fargs:
            kwargs['axes'] = tuple([axis.index_in_array for axis in
                                    self.axes_manager.signal_axes])
            self.data = function(self.data, **kwargs)
        else:
            # Iteration over coordinates.
            pbar = progressbar(
                maxval=self.axes_manager.navigation_size,
                disabled=not show_progressbar)
            iterators = [signal[1]._iterate_signal() for signal in ndkwargs]
            iterators = tuple([self._iterate_signal()] + iterators)
            for data in zip(*iterators):
                for (key, value), datum in zip(ndkwargs, data[1:]):
                    kwargs[key] = datum[0]
                data[0][:] = function(data[0], **kwargs)
                pbar.next()
            pbar.finish()

    def copy(self):
        try:
            backup_plot = self._plot
            self._plot = None
            return copy.copy(self)
        finally:
            self._plot = backup_plot

    def __deepcopy__(self, memo):
        dc = type(self)(**self._to_dictionary())
        if dc.data is not None:
            dc.data = dc.data.copy()

        # uncomment if we want to deepcopy models as well:

        # dc.models._add_dictionary(
        #     copy.deepcopy(
        #         self.models._models.as_dictionary()))

        # The Signal subclasses might change the view on init
        # The following code just copies the original view
        for oaxis, caxis in zip(self.axes_manager._axes,
                                dc.axes_manager._axes):
            caxis.navigate = oaxis.navigate
        return dc

    def deepcopy(self):
        return copy.deepcopy(self)

    def change_dtype(self, dtype):
        """Change the data type.

        Parameters
        ----------
        dtype : str or dtype
            Typecode or data-type to which the array is cast. In
            addition to all standard numpy dtypes HyperSpy
            supports four extra dtypes for RGB images:
            "rgb8", "rgba8", "rgb16" and "rgba16". Changing from
            and to any rgbx dtype is more constrained than most
            other dtype conversions. To change to a rgbx dtype
            the signal `record_by` must be "spectrum",
            `signal_dimension` must be 3(4) for rgb(rgba) dtypes
            and the dtype must be uint8(uint16) for rgbx8(rgbx16).
            After conversion `record_by` becomes `image` and the
            spectra dimension is removed. The dtype of images of
            dtype rgbx8(rgbx16) can only be changed to uint8(uint16)
            and the `record_by` becomes "spectrum".


        Examples
        --------
        >>> s = hs.signals.Spectrum([1,2,3,4,5])
        >>> s.data
        array([1, 2, 3, 4, 5])
        >>> s.change_dtype('float')
        >>> s.data
        array([ 1.,  2.,  3.,  4.,  5.])

        """
        if not isinstance(dtype, np.dtype):
            if dtype in rgb_tools.rgb_dtypes:
                if self.metadata.Signal.record_by != "spectrum":
                    raise AttributeError(
                        "Only spectrum signals can be converted "
                        "to RGB images.")
                if "8" in dtype and self.data.dtype.name != "uint8":
                    raise AttributeError(
                        "Only signals with dtype uint8 can be converted to "
                        "rgb8 images")
                elif "16" in dtype and self.data.dtype.name != "uint16":
                    raise AttributeError(
                        "Only signals with dtype uint16 can be converted to "
                        "rgb16 images")
                dtype = rgb_tools.rgb_dtypes[dtype]
                self.data = rgb_tools.regular_array2rgbx(self.data)
                self.axes_manager.remove(-1)
                self.metadata.Signal.record_by = "image"
                self._assign_subclass()
                return
            else:
                dtype = np.dtype(dtype)
        if rgb_tools.is_rgbx(self.data) is True:
            ddtype = self.data.dtype.fields["B"][0]

            if ddtype != dtype:
                raise ValueError(
                    "It is only possibile to change to %s." %
                    ddtype)
            self.data = rgb_tools.rgbx2regular_array(self.data)
            self.get_dimensions_from_data()
            self.metadata.Signal.record_by = "spectrum"
            self.axes_manager[-1 + 2j].name = "RGB index"
            self._assign_subclass()
            return
        else:
            self.data = self.data.astype(dtype)

    def estimate_poissonian_noise_variance(self,
                                           expected_value=None,
                                           gain_factor=None,
                                           gain_offset=None,
                                           correlation_factor=None):
        """Estimate the poissonian noise variance of the signal.

        The variance is stored in the
        ``metadata.Signal.Noise_properties.variance`` attribute.

        A poissonian noise  variance is equal to the expected value. With the
        default arguments, this method simply sets the variance attribute to
        the given `expected_value`. However, more generally (although then
        noise is not strictly poissonian), the variance may be proportional to
        the expected value. Moreover, when the noise is a mixture of white
        (gaussian) and poissonian noise, the variance is described by the
        following linear model:

            .. math::

                \mathrm{Var}[X] = (a * \mathrm{E}[X] + b) * c

        Where `a` is the `gain_factor`, `b` is the `gain_offset` (the gaussian
        noise variance) and `c` the `correlation_factor`. The correlation
        factor accounts for correlation of adjacent signal elements that can
        be modeled as a convolution with a gaussian point spread function.


        Parameters
        ----------
        expected_value : None or Signal instance.
            If None, the signal data is taken as the expected value. Note that
            this may be inaccurate where `data` is small.
        gain_factor, gain_offset, correlation_factor: None or float.
            All three must be positive. If None, take the values from
            ``metadata.Signal.Noise_properties.Variance_linear_model`` if
            defined. Otherwise suppose poissonian noise i.e. ``gain_factor=1``,
            ``gain_offset=0``, ``correlation_factor=1``. If not None, the
            values are stored in
            ``metadata.Signal.Noise_properties.Variance_linear_model``.

        """
        if expected_value is None:
            dc = self.data.copy()
        else:
            dc = expected_value.data.copy()
        if self.metadata.has_item(
                "Signal.Noise_properties.Variance_linear_model"):
            vlm = self.metadata.Signal.Noise_properties.Variance_linear_model
        else:
            self.metadata.add_node(
                "Signal.Noise_properties.Variance_linear_model")
            vlm = self.metadata.Signal.Noise_properties.Variance_linear_model

        if gain_factor is None:
            if not vlm.has_item("gain_factor"):
                vlm.gain_factor = 1
            gain_factor = vlm.gain_factor

        if gain_offset is None:
            if not vlm.has_item("gain_offset"):
                vlm.gain_offset = 0
            gain_offset = vlm.gain_offset

        if correlation_factor is None:
            if not vlm.has_item("correlation_factor"):
                vlm.correlation_factor = 1
            correlation_factor = vlm.correlation_factor

        if gain_offset < 0:
            raise ValueError("`gain_offset` must be positive.")
        if gain_factor < 0:
            raise ValueError("`gain_factor` must be positive.")
        if correlation_factor < 0:
            raise ValueError("`correlation_factor` must be positive.")

        variance = (dc * gain_factor + gain_offset) * correlation_factor
        # The lower bound of the variance is the gaussian noise.
        variance = np.clip(variance, gain_offset * correlation_factor, np.inf)
        variance = type(self)(variance)
        variance.axes_manager = self.axes_manager
        variance.metadata.General.title = ("Variance of " +
                                           self.metadata.General.title)
        self.metadata.set_item(
            "Signal.Noise_properties.variance", variance)

    def get_current_signal(self, auto_title=True, auto_filename=True):
        """Returns the data at the current coordinates as a Signal subclass.

        The signal subclass is the same as that of the current object. All the
        axes navigation attribute are set to False.

        Parameters
        ----------
        auto_title : bool
            If True an space followed by the current indices in parenthesis
            are appended to the title.
        auto_filename : bool
            If True and `tmp_parameters.filename` is defined
            (what is always the case when the Signal has been read from a
            file), the filename is modified by appending an underscore and a
            parenthesis containing the current indices.

        Returns
        -------
        cs : Signal subclass instance.

        Examples
        --------
        >>> im = hs.signals.Image(np.zeros((2,3, 32,32)))
        >>> im
        <Image, title: , dimensions: (3, 2, 32, 32)>
        >>> im.axes_manager.indices = 2,1
        >>> im.get_current_signal()
        <Image, title:  (2, 1), dimensions: (32, 32)>

        """
        cs = self.__class__(
            self(),
            axes=self.axes_manager._get_signal_axes_dicts(),
            metadata=self.metadata.as_dictionary(),)

        if auto_filename is True and self.tmp_parameters.has_item('filename'):
            cs.tmp_parameters.filename = (self.tmp_parameters.filename +
                                          '_' +
                                          str(self.axes_manager.indices))
            cs.tmp_parameters.extension = self.tmp_parameters.extension
            cs.tmp_parameters.folder = self.tmp_parameters.folder
        if auto_title is True:
            cs.metadata.General.title = (cs.metadata.General.title +
                                         ' ' + str(self.axes_manager.indices))
        cs.axes_manager._set_axis_attribute_values("navigate", False)
        return cs

    def _get_navigation_signal(self, data=None, dtype=None):
        """Return a signal with the same axes as the navigation space.

        Parameters
        ----------
        data : {None, numpy array}, optional
            If None the `Signal` data is an array of the same dtype as the
            current one filled with zeros. If a numpy array, the array must
            have the correct dimensions.

        dtype : data-type, optional
            The desired data-type for the data array when `data` is None,
            e.g., `numpy.int8`.  Default is the data type of the current signal
            data.


        """
        if data is not None:
            ref_shape = (self.axes_manager._navigation_shape_in_array
                         if self.axes_manager.navigation_dimension != 0
                         else (1,))
            if data.shape != ref_shape:
                raise ValueError(
                    ("data.shape %s is not equal to the current navigation "
                     "shape in array which is %s") %
                    (str(data.shape), str(ref_shape)))
        else:
            if dtype is None:
                dtype = self.data.dtype
            if self.axes_manager.navigation_dimension == 0:
                data = np.array([0, ], dtype=dtype)
            else:
                data = np.zeros(self.axes_manager._navigation_shape_in_array,
                                dtype=dtype)
        if self.axes_manager.navigation_dimension == 0:
            s = Signal(data)
        elif self.axes_manager.navigation_dimension == 1:
            from hyperspy._signals.spectrum import Spectrum
            s = Spectrum(data,
                         axes=self.axes_manager._get_navigation_axes_dicts())
        elif self.axes_manager.navigation_dimension == 2:
            from hyperspy._signals.image import Image
            s = Image(data,
                      axes=self.axes_manager._get_navigation_axes_dicts())
        else:
            s = Signal(np.zeros(self.axes_manager._navigation_shape_in_array,
                                dtype=self.data.dtype),
                       axes=self.axes_manager._get_navigation_axes_dicts())
            s.axes_manager.set_signal_dimension(
                self.axes_manager.navigation_dimension)
        return s

    def _get_signal_signal(self, data=None, dtype=None):
        """Return a signal with the same axes as the signal space.

        Parameters
        ----------
        data : {None, numpy array}, optional
            If None the `Signal` data is an array of the same dtype as the
            current one filled with zeros. If a numpy array, the array must
            have the correct dimensions.
        dtype : data-type, optional
            The desired data-type for the data array when `data` is None,
            e.g., `numpy.int8`.  Default is the data type of the current signal
            data.

        """

        if data is not None:
            ref_shape = (self.axes_manager._signal_shape_in_array
                         if self.axes_manager.signal_dimension != 0
                         else (1,))
            if data.shape != ref_shape:
                raise ValueError(
                    "data.shape %s is not equal to the current signal shape in"
                    " array which is %s" % (str(data.shape), str(ref_shape)))
        else:
            if dtype is None:
                dtype = self.data.dtype
            if self.axes_manager.signal_dimension == 0:
                data = np.array([0, ], dtype=dtype)
            else:
                data = np.zeros(self.axes_manager._signal_shape_in_array,
                                dtype=dtype)

        if self.axes_manager.signal_dimension == 0:
            s = Signal(data)
            s.set_signal_type(self.metadata.Signal.signal_type)
        else:
            s = self.__class__(data,
                               axes=self.axes_manager._get_signal_axes_dicts())
        return s

    def __iter__(self):
        # Reset AxesManager iteration index
        self.axes_manager.__iter__()
        return self

    def next(self):
        self.axes_manager.next()
        return self.get_current_signal()

    def __len__(self):
        nitem = int(self.axes_manager.navigation_size)
        nitem = nitem if nitem > 0 else 1
        return nitem

    def as_spectrum(self, spectral_axis, out=None):
        """Return the Signal as a spectrum.

        The chosen spectral axis is moved to the last index in the
        array and the data is made contiguous for effecient
        iteration over spectra.


        Parameters
        ----------
        spectral_axis %s
        %s

        Examples
        --------
        >>> img = hs.signals.Image(np.ones((3,4,5,6)))
        >>> img
        <Image, title: , dimensions: (4, 3, 6, 5)>
        >>> img.to_spectrum(-1+1j)
        <Spectrum, title: , dimensions: (6, 5, 4, 3)>
        >>> img.to_spectrum(0)
        <Spectrum, title: , dimensions: (6, 5, 3, 4)>

        """
        # Roll the spectral axis to-be to the latex index in the array
        sp = self.rollaxis(spectral_axis, -1 + 3j)
        sp.metadata.Signal.record_by = "spectrum"
        sp._assign_subclass()
        if out is None:
            return sp
        else:
            out.data[:] = sp.data
    as_spectrum.__doc__ %= (ONE_AXIS_PARAMETER, OUT_ARG)

    def as_image(self, image_axes, out=None):
        """Convert signal to image.

        The chosen image axes are moved to the last indices in the
        array and the data is made contiguous for effecient
        iteration over images.

        Parameters
        ----------
        image_axes : tuple of {int | str | axis}
            Select the image axes. Note that the order of the axes matters
            and it is given in the "natural" i.e. X, Y, Z... order.
        %s

        Examples
        --------
        >>> s = hs.signals.Spectrum(np.ones((2,3,4,5)))
        >>> s
        <Spectrum, title: , dimensions: (4, 3, 2, 5)>
        >>> s.as_image((0,1))
        <Image, title: , dimensions: (5, 2, 4, 3)>

        >>> s.to_image((1,2))
        <Image, title: , dimensions: (4, 5, 3, 2)>

        Raises
        ------
        DataDimensionError : when data.ndim < 2

        """
        if self.data.ndim < 2:
            raise DataDimensionError(
                "A Signal dimension must be >= 2 to be converted to an Image")
        axes = (self.axes_manager[image_axes[0]],
                self.axes_manager[image_axes[1]])
        iaxes = [axis.index_in_array for axis in axes]
        im = self.rollaxis(iaxes[0] + 3j, -1 + 3j).rollaxis(
            iaxes[1] - np.argmax(iaxes) + 3j, -2 + 3j)
        im.metadata.Signal.record_by = "image"
        im._assign_subclass()
        if out is None:
            return im
        else:
            out.data[:] = im.data
    as_image.__doc__ %= OUT_ARG

    def _assign_subclass(self):
        mp = self.metadata
        self.__class__ = hyperspy.io.assign_signal_subclass(
            record_by=mp.Signal.record_by
            if "Signal.record_by" in mp
            else self._record_by,
            signal_type=mp.Signal.signal_type
            if "Signal.signal_type" in mp
            else self._signal_type,
            signal_origin=mp.Signal.signal_origin
            if "Signal.signal_origin" in mp
            else self._signal_origin)
        self.__init__(**self._to_dictionary())

    def set_signal_type(self, signal_type):
        """Set the signal type and change the current class
        accordingly if pertinent.

        The signal_type attribute specifies the kind of data that the signal
        containts e.g. "EELS" for electron energy-loss spectroscopy,
        "PES" for photoemission spectroscopy. There are some methods that are
        only available for certain kind of signals, so setting this
        parameter can enable/disable features.

        Parameters
        ----------
        signal_type : {"EELS", "EDS_TEM", "EDS_SEM", "DielectricFunction"}
            Currently there are special features for "EELS" (electron
            energy-loss spectroscopy), "EDS_TEM" (energy dispersive X-rays of
            thin samples, normally obtained in a transmission electron
            microscope), "EDS_SEM" (energy dispersive X-rays of thick samples,
            normally obtained in a scanning electron microscope) and
            "DielectricFuction". Setting the signal_type to the correct acronym
            is highly advisable when analyzing any signal for which HyperSpy
            provides extra features. Even if HyperSpy does not provide extra
            features for the signal that you are analyzing, it is good practice
            to set signal_type to a value that best describes the data signal
            type.

        """
        self.metadata.Signal.signal_type = signal_type
        self._assign_subclass()

    def set_signal_origin(self, origin):
        """Set the origin of the signal and change the current class
        accordingly if pertinent.

        The signal_origin attribute specifies if the data was obtained
        through experiment or simulation. There are some methods that are
        only available for experimental or simulated data, so setting this
        parameter can enable/disable features.


        Parameters
        ----------
        origin : {'experiment', 'simulation', None, ""}
            None an the empty string mean that the signal origin is uknown.

        Raises
        ------
        ValueError if origin is not 'experiment' or 'simulation'

        """
        if origin not in ['experiment', 'simulation', "", None]:
            raise ValueError("`origin` must be one of: experiment, simulation")
        if origin is None:
            origin = ""
        self.metadata.Signal.signal_origin = origin
        self._assign_subclass()

    def print_summary_statistics(self, formatter="%.3f"):
        """Prints the five-number summary statistics of the data, the mean and
        the standard deviation.

        Prints the mean, standandard deviation (std), maximum (max), minimum
        (min), first quartile (Q1), median and third quartile. nans are
        removed from the calculations.

        Parameters
        ----------
        formatter : bool
           Number formatter.

        See Also
        --------
        get_histogram

        """
        data = self.data
        # To make it work with nans
        data = data[~np.isnan(data)]
        print(underline("Summary statistics"))
        print("mean:\t" + formatter % data.mean())
        print("std:\t" + formatter % data.std())
        print
        print("min:\t" + formatter % data.min())
        print("Q1:\t" + formatter % np.percentile(data,
                                                  25))
        print("median:\t" + formatter % np.median(data))
        print("Q3:\t" + formatter % np.percentile(data,
                                                  75))
        print("max:\t" + formatter % data.max())

    @property
    def is_rgba(self):
        return rgb_tools.is_rgba(self.data)

    @property
    def is_rgb(self):
        return rgb_tools.is_rgb(self.data)

    @property
    def is_rgbx(self):
        return rgb_tools.is_rgbx(self.data)

    def add_marker(self, marker, plot_on_signal=True, plot_marker=True):
        """
        Add a marker to the signal or navigator plot.

        Plot the signal, if not yet plotted

        Parameters
        ----------
        marker: `hyperspy.drawing._markers`
            the marker to add. see `plot.markers`
        plot_on_signal: bool
            If True, add the marker to the signal
            If False, add the marker to the navigator
        plot_marker: bool
            if True, plot the marker

        Examples
        -------
        >>> import scipy.misc
        >>> im = hs.signals.Image(scipy.misc.lena())
        >>> m = hs.plot.markers.rectangle(x1=150, y1=100, x2=400,
        >>>                                  y2=400, color='red')
        >>> im.add_marker(m)

        """
        if self._plot is None:
            self.plot()
        if plot_on_signal:
            self._plot.signal_plot.add_marker(marker)
        else:
            self._plot.navigator_plot.add_marker(marker)
        if plot_marker:
            marker.plot()

# Implement binary operators
for name in (
    # Arithmetic operators
    "__add__",
    "__sub__",
    "__mul__",
    "__floordiv__",
    "__mod__",
    "__divmod__",
    "__pow__",
    "__lshift__",
    "__rshift__",
    "__and__",
    "__xor__",
    "__or__",
    "__div__",
    "__truediv__",
    # Comparison operators
    "__lt__",
    "__le__",
    "__eq__",
    "__ne__",
    "__ge__",
    "__gt__",
):
    exec(
        ("def %s(self, other):\n" % name) +
        ("   return self._binary_operator_ruler(other, \'%s\')\n" % name))
    exec("%s.__doc__ = int.%s.__doc__" % (name, name))
    exec("setattr(Signal, \'%s\', %s)" % (name, name))
    # The following commented line enables the operators with swapped
    # operands. They should be defined only for commutative operators
    # but for simplicity we don't support this at all atm.

    # exec("setattr(Signal, \'%s\', %s)" % (name[:2] + "r" + name[2:],
    # name))

# Implement unary arithmetic operations
for name in (
        "__neg__",
        "__pos__",
        "__abs__",
        "__invert__",):
    exec(
        ("def %s(self):" % name) +
        ("   return self._unary_operator_ruler(\'%s\')" % name))
    exec("%s.__doc__ = int.%s.__doc__" % (name, name))
    exec("setattr(Signal, \'%s\', %s)" % (name, name))<|MERGE_RESOLUTION|>--- conflicted
+++ resolved
@@ -78,13 +78,9 @@
 from hyperspy.misc.slicing import SpecialSlicers, FancySlicing
 from hyperspy.misc.utils import slugify
 from hyperspy.docstrings.signal import (
-<<<<<<< HEAD
 	ONE_AXIS_PARAMETER, MANY_AXIS_PARAMETER, OUT_ARG)
 from hyperspy.events import Events, Event
 from hyperspy.interactive import interactive
-=======
-    ONE_AXIS_PARAMETER, MANY_AXIS_PARAMETER, OUT_ARG)
->>>>>>> c14051b6
 
 
 class ModelManager(object):
@@ -3129,15 +3125,9 @@
                'axes': self.axes_manager._get_axes_dicts(),
                'metadata': self.metadata.deepcopy().as_dictionary(),
                'original_metadata':
-<<<<<<< HEAD
-                   self.original_metadata.deepcopy().as_dictionary(),
-               'tmp_parameters':
-                   self.tmp_parameters.deepcopy().as_dictionary()}
-=======
                self.original_metadata.deepcopy().as_dictionary(),
                'tmp_parameters':
                self.tmp_parameters.deepcopy().as_dictionary()}
->>>>>>> c14051b6
         if add_learning_results and hasattr(self, 'learning_results'):
             dic['learning_results'] = copy.deepcopy(
                 self.learning_results.__dict__)
@@ -3550,15 +3540,11 @@
         factors = (np.array(self.data.shape) /
                    np.array(new_shape_in_array))
         s = out or self._deepcopy_with_new_data(None)
-<<<<<<< HEAD
-        s.data = array_tools.rebin(self.data, new_shape_in_array)
-=======
         data = array_tools.rebin(self.data, new_shape_in_array)
         if out:
             out.data[:] = data
         else:
             s.data = data
->>>>>>> c14051b6
         for axis, axis_src in zip(s.axes_manager._axes,
                                   self.axes_manager._axes):
             axis.scale = axis_src.scale * factors[axis.index_in_array]
@@ -3932,22 +3918,14 @@
             ar_axes = ar_axes[0]
 
         s = out or self._deepcopy_with_new_data(None)
-<<<<<<< HEAD
-        s.data = function(self.data,
-                          axis=ar_axes)
-        if out is None:
-            s._remove_axis([ax.index_in_axes_manager for ax in axes])
-            return s
-        else:
-            s.events.data_changed.trigger(self)
-=======
         if out:
             function(self.data, axis=ar_axes, out=out.data)
         else:
             s.data = function(self.data, axis=ar_axes)
             s._remove_axis([ax.index_in_axes_manager for ax in axes])
             return s
->>>>>>> c14051b6
+        else:
+            s.events.data_changed.trigger(self)
 
     def sum(self, axis=None, out=None):
         """Sum the data over the given axes.
@@ -4155,11 +4133,7 @@
         axis %s
         order : int
             the order of the derivative
-<<<<<<< HEAD
-		%s
-=======
                 %s
->>>>>>> c14051b6
 
         See also
         --------
@@ -4349,13 +4323,6 @@
         (64,64)
 
         """
-<<<<<<< HEAD
-        s = self.indexmax(axis, out=out)
-        s = out or s
-        s.data = self.axes_manager[axis].index2value(s.data)
-        if out is None:
-            return s
-=======
         idx = self.indexmax(axis)
         s = out or idx
         data = self.axes_manager[axis].index2value(idx.data)
@@ -4364,7 +4331,6 @@
             return idx
         else:
             out.data[:] = data
->>>>>>> c14051b6
     valuemax.__doc__ %= (ONE_AXIS_PARAMETER, OUT_ARG)
 
     def get_histogram(self, bins='freedman', range_bins=None, out=None,
@@ -4425,11 +4391,7 @@
             hist_spec = signals.Spectrum(hist)
         else:
             hist_spec = out
-<<<<<<< HEAD
-            hist_spec.data = hist
-=======
             hist_spec.data[:] = hist
->>>>>>> c14051b6
         if bins == 'blocks':
             hist_spec.axes_manager.signal_axes[0].axis = bin_edges[:-1]
             warnings.warn(
@@ -4444,12 +4406,8 @@
         hist_spec.metadata.General.title = (self.metadata.General.title +
                                             " histogram")
         hist_spec.metadata.Signal.binned = True
-<<<<<<< HEAD
-        return hist_spec
-=======
         if out is None:
             return hist_spec
->>>>>>> c14051b6
     get_histogram.__doc__ %= OUT_ARG
 
     def map(self, function,
