# -*- coding: utf-8 -*-
# Copyright 2007-2016 The HyperSpy developers
#
# This file is part of  HyperSpy.
#
#  HyperSpy is free software: you can redistribute it and/or modify
# it under the terms of the GNU General Public License as published by
# the Free Software Foundation, either version 3 of the License, or
# (at your option) any later version.
#
#  HyperSpy is distributed in the hope that it will be useful,
# but WITHOUT ANY WARRANTY; without even the implied warranty of
# MERCHANTABILITY or FITNESS FOR A PARTICULAR PURPOSE.  See the
# GNU General Public License for more details.
#
# You should have received a copy of the GNU General Public License
# along with  HyperSpy.  If not, see <http://www.gnu.org/licenses/>.

import numpy as np

from hyperspy.model import BaseModel, ModelComponents, ModelSpecialSlicers
from hyperspy._signals.image import Image
from hyperspy.exceptions import WrongObjectError
from hyperspy.decorators import interactive_range_selector


class Model2D(BaseModel):

    """Model and data fitting for two dimensional signals.

    A model is constructed as a linear combination of :mod:`components2D` that
    are added to the model using :meth:`append` or :meth:`extend`. There
    are many predifined components available in the in the :mod:`components2D`
    module. If needed, new components can be created easily using the code of
    existing components as a template.

    Once defined, the model can be fitted to the data using :meth:`fit` or
    :meth:`multifit`. Once the optimizer reaches the convergence criteria or
    the maximum number of iterations the new value of the component parameters
    are stored in the components.

    It is possible to access the components in the model by their name or by
    the index in the model. An example is given at the end of this docstring.

    Note that methods are not yet defined for plotting 2D models or using
    gradient based optimisation methods - these will be added soon.

    Attributes
    ----------

    image : Image instance
        It contains the data to fit.
    chisq : A Signal of floats
        Chi-squared of the signal (or np.nan if not yet fit)
    dof : A Signal of integers
        Degrees of freedom of the signal (0 if not yet fit)
    red_chisq : Signal instance
        Reduced chi-squared.
    components : `ModelComponents` instance
        The components of the model are attributes of this class. This provides
        a convinient way to access the model components when working in IPython
        as it enables tab completion.

    Methods
    -------

    append
        Append one component to the model.
    extend
        Append multiple components to the model.
    remove
        Remove component from model.
    fit, multifit
        Fit the model to the data at the current position or the full dataset.

    See also
    --------
    Base Model
    Model1D

    Example
    -------



    """

    def __init__(self, image, dictionary=None):
<<<<<<< HEAD
        super(Model2D, self).__init__()
        self.image = image
        self.signal = self.image
=======
        self.signal = image
>>>>>>> 8c436afa
        self.axes_manager = self.signal.axes_manager
        self._plot = None
        self._position_widgets = {}
        self._adjust_position_all = None
        self._plot_components = False
        self._suspend_update = False
        self._model_line = None
        self._adjust_position_all = None
        self.xaxis, self.yaxis = np.meshgrid(
            self.axes_manager.signal_axes[0].axis,
            self.axes_manager.signal_axes[1].axis)
        self.axes_manager.events.indices_changed.connect(
            self.fetch_stored_values, [])
        self.channel_switches = np.ones(self.xaxis.shape, dtype=bool)
        self.chisq = image._get_navigation_signal()
        self.chisq.change_dtype("float")
        self.chisq.data.fill(np.nan)
        self.chisq.metadata.General.title = (
            self.signal.metadata.General.title + ' chi-squared')
        self.dof = self.chisq._deepcopy_with_new_data(
            np.zeros_like(self.chisq.data, dtype='int'))
        self.dof.metadata.General.title = (
            self.signal.metadata.General.title + ' degrees of freedom')
        self.free_parameters_boundaries = None
        self.convolved = False
        self.components = ModelComponents(self)
        if dictionary is not None:
            self._load_dictionary(dictionary)
        self.inav = ModelSpecialSlicers(self, True)
        self.isig = ModelSpecialSlicers(self, False)
        self._whitelist = {
            'channel_switches': None,
            'convolved': None,
            'free_parameters_boundaries': None,
            'chisq.data': None,
            'dof.data': None}
        self._slicing_whitelist = {
            'channel_switches': 'isig',
            'chisq.data': 'inav',
            'dof.data': 'inav'}

    @property
    def signal(self):
        return self._signal

    @signal.setter
    def signal(self, value):
        if isinstance(value, Image):
            self._signal = value
        else:
            raise WrongObjectError(str(type(value)), 'Image')

    def __call__(self, non_convolved=True, onlyactive=False):
        """Returns the corresponding 2D model for the current coordinates

        Parameters
        ----------
        only_active : bool
            If true, only the active components will be used to build the
            model.

        Returns
        -------
        numpy array
        """

        sum_ = np.zeros_like(self.xaxis)
        if onlyactive is True:
            for component in self:  # Cut the parameters list
                if component.active:
                    np.add(sum_, component.function(self.xaxis, self.yaxis),
                           sum_)
        else:
            for component in self:  # Cut the parameters list
                np.add(sum_, component.function(self.xaxis, self.yaxis),
                       sum_)
        return sum_

    def _errfunc(self, param, y, weights=None):
        if weights is None:
            weights = 1.
        errfunc = self._model_function(param).ravel() - y
        return errfunc * weights

    # TODO: The methods below are implemented only for Model1D and should be
    # added eventually also for Model2D. Probably there are smarter ways to do
    # it than redefining every method, but it is structured this way now to
    # make clear what is and isn't available
    def _connect_parameters2update_plot(self):
        raise NotImplementedError

    def _disconnect_parameters2update_plot(self):
        raise NotImplementedError

    def update_plot(self, *args, **kwargs):
        if self._plot_active is True:
            raise NotImplementedError

    def suspend_update(self):
        raise NotImplementedError

    def resume_update(self, update=True):
        raise NotImplementedError

    def _update_model_line(self):
        raise NotImplementedError

    def _set_signal_range_in_pixels(self, i1=None, i2=None):
        raise NotImplementedError

    @interactive_range_selector
    def set_signal_range(self, x1=None, x2=None):
        raise NotImplementedError

    def _remove_signal_range_in_pixels(self, i1=None, i2=None):
        raise NotImplementedError

    @interactive_range_selector
    def remove_signal_range(self, x1=None, x2=None):
        raise NotImplementedError

    def reset_signal_range(self):
        raise NotImplementedError

    def _add_signal_range_in_pixels(self, i1=None, i2=None):
        raise NotImplementedError

    @interactive_range_selector
    def add_signal_range(self, x1=None, x2=None):
        raise NotImplementedError

    def reset_the_signal_range(self):
        raise NotImplementedError

    def _jacobian(self, param, y, weights=None):
        raise NotImplementedError

    def _function4odr(self, param, x):
        raise NotImplementedError

    def _jacobian4odr(self, param, x):
        raise NotImplementedError

    def _poisson_likelihood_function(self, param, y, weights=None):
        raise NotImplementedError

    def _gradient_ml(self, param, y, weights=None):
        raise NotImplementedError

    def _gradient_ls(self, param, y, weights=None):
        raise NotImplementedError

    def plot(self, plot_components=False):
        raise NotImplementedError

    @staticmethod
    def _connect_component_line(component):
        raise NotImplementedError

    @staticmethod
    def _disconnect_component_line(component):
        raise NotImplementedError

    def _connect_component_lines(self):
        raise NotImplementedError

    def _disconnect_component_lines(self):
        raise NotImplementedError

    def _plot_component(self, component):
        raise NotImplementedError

    @staticmethod
    def _update_component_line(component):
        raise NotImplementedError

    def _disable_plot_component(self, component):
        raise NotImplementedError

    def _close_plot(self):
        raise NotImplementedError

    def enable_plot_components(self):
        raise NotImplementedError

    def disable_plot_components(self):
        raise NotImplementedError

    def enable_adjust_position(
            self, components=None, fix_them=True, show_label=True):
        raise NotImplementedError

    def disable_adjust_position(self):
        raise NotImplementedError<|MERGE_RESOLUTION|>--- conflicted
+++ resolved
@@ -86,13 +86,8 @@
     """
 
     def __init__(self, image, dictionary=None):
-<<<<<<< HEAD
         super(Model2D, self).__init__()
-        self.image = image
-        self.signal = self.image
-=======
         self.signal = image
->>>>>>> 8c436afa
         self.axes_manager = self.signal.axes_manager
         self._plot = None
         self._position_widgets = {}
