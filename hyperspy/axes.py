# -*- coding: utf-8 -*-
# Copyright 2007-2016 The HyperSpy developers
#
# This file is part of  HyperSpy.
#
#  HyperSpy is free software: you can redistribute it and/or modify
# it under the terms of the GNU General Public License as published by
# the Free Software Foundation, either version 3 of the License, or
# (at your option) any later version.
#
#  HyperSpy is distributed in the hope that it will be useful,
# but WITHOUT ANY WARRANTY; without even the implied warranty of
# MERCHANTABILITY or FITNESS FOR A PARTICULAR PURPOSE.  See the
# GNU General Public License for more details.
#
# You should have received a copy of the GNU General Public License
# along with  HyperSpy.  If not, see <http://www.gnu.org/licenses/>.

import copy
import math

import numpy as np
import traits.api as t
from traits.trait_errors import TraitError

from hyperspy.events import Events, Event
from hyperspy.misc.utils import isiterable, ordinal
from hyperspy.misc.math_tools import isfloat

import warnings
from hyperspy.misc.hspy_warnings import VisibleDeprecationWarning


class ndindex_nat(np.ndindex):

    def __next__(self):
        return super(ndindex_nat, self).next()[::-1]


def generate_axis(offset, scale, size, offset_index=0):
    """Creates an axis given the offset, scale and number of channels

    Alternatively, the offset_index of the offset channel can be specified.

    Parameters
    ----------
    offset : float
    scale : float
    size : number of channels
    offset_index : int
        offset_index number of the offset

    Returns
    -------
    Numpy array

    """
    return np.linspace(offset - offset_index * scale,
                       offset + scale * (size - 1 - offset_index),
                       size)


class DataAxis(t.HasTraits):
    name = t.Str()
    units = t.Str()
    scale = t.Float()
    offset = t.Float()
    size = t.CInt()
    low_value = t.Float()
    high_value = t.Float()
    value = t.Range('low_value', 'high_value')
    low_index = t.Int(0)
    high_index = t.Int()
    slice = t.Instance(slice)
    navigate = t.Bool(t.Undefined)
    index = t.Range('low_index', 'high_index')
    axis = t.Array()
    continuous_value = t.Bool(False)

    def __init__(self,
                 size,
                 index_in_array=None,
                 name=t.Undefined,
                 scale=1.,
                 offset=0.,
                 units=t.Undefined,
                 navigate=t.Undefined):
        super(DataAxis, self).__init__()
        self.events = Events()
        self.events.index_changed = Event("""
            Event that triggers when the index of the `DataAxis` changes

            Triggers after the internal state of the `DataAxis` has been
            updated.

            Arguments:
            ---------
            obj : The DataAxis that the event belongs to.
            index : The new index
            """, arguments=["obj", 'index'])
        self.events.value_changed = Event("""
            Event that triggers when the value of the `DataAxis` changes

            Triggers after the internal state of the `DataAxis` has been
            updated.

            Arguments:
            ---------
            obj : The DataAxis that the event belongs to.
            value : The new value
            """, arguments=["obj", 'value'])
        self._suppress_value_changed_trigger = False
        self._suppress_update_value = False
        self.name = name
        self.units = units
        self.scale = scale
        self.offset = offset
        self.size = size
        self.high_index = self.size - 1
        self.low_index = 0
        self.index = 0
        self.update_axis()
        self.navigate = navigate
        self.axes_manager = None
        self.on_trait_change(self.update_axis,
                             ['scale', 'offset', 'size'])
        self.on_trait_change(self._update_slice, 'navigate')
        self.on_trait_change(self.update_index_bounds, 'size')
        # The slice must be updated even if the default value did not
        # change to correctly set its value.
        self._update_slice(self.navigate)

    def _index_changed(self, name, old, new):
        self.events.index_changed.trigger(obj=self, index=self.index)
        if not self._suppress_update_value:
            new_value = self.axis[self.index]
            if new_value != self.value:
                self.value = new_value

    def _value_changed(self, name, old, new):
        old_index = self.index
        new_index = self.value2index(new)
        if self.continuous_value is False:  # Only values in the grid alowed
            if old_index != new_index:
                self.index = new_index
                if new == self.axis[self.index]:
                    self.events.value_changed.trigger(obj=self, value=new)
            elif old_index == new_index:
                new_value = self.index2value(new_index)
                if new_value == old:
                    self._suppress_value_changed_trigger = True
                    try:
                        self.value = new_value
                    finally:
                        self._suppress_value_changed_trigger = False

                elif new_value == new and not\
                        self._suppress_value_changed_trigger:
                    self.events.value_changed.trigger(obj=self, value=new)
        else:  # Intergrid values are alowed. This feature is deprecated
            self.events.value_changed.trigger(obj=self, value=new)
            if old_index != new_index:
                self._suppress_update_value = True
                self.index = new_index
                self._suppress_update_value = False

    @property
    def index_in_array(self):
        if self.axes_manager is not None:
            return self.axes_manager._axes.index(self)
        else:
            raise AttributeError(
                "This DataAxis does not belong to an AxesManager"
                " and therefore its index_in_array attribute "
                " is not defined")

    @property
    def index_in_axes_manager(self):
        if self.axes_manager is not None:
            return self.axes_manager._get_axes_in_natural_order().\
                index(self)
        else:
            raise AttributeError(
                "This DataAxis does not belong to an AxesManager"
                " and therefore its index_in_array attribute "
                " is not defined")

    def _get_positive_index(self, index):
        if index < 0:
            index = self.size + index
            if index < 0:
                raise IndexError("index out of bounds")
        return index

    def _get_index(self, value):
        if isfloat(value):
            return self.value2index(value)
        else:
            return value

    def _get_array_slices(self, slice_):
        """Returns a slice to slice the corresponding data axis without
        changing the offset and scale of the DataAxis.

        Parameters
        ----------
        slice_ : {float, int, slice}

        Returns
        -------
        my_slice : slice

        """
        v2i = self.value2index

        if isinstance(slice_, slice):
            start = slice_.start
            stop = slice_.stop
            step = slice_.step
        else:
            if isfloat(slice_):
                start = v2i(slice_)
            else:
                start = self._get_positive_index(slice_)
            stop = start + 1
            step = None

        if isfloat(step):
            step = int(round(step / self.scale))
        if isfloat(start):
            try:
                start = v2i(start)
            except ValueError:
                # The value is below the axis limits
                # we slice from the start.
                start = None
        if isfloat(stop):
            try:
                stop = v2i(stop)
            except ValueError:
                # The value is above the axes limits
                # we slice up to the end.
                stop = None

        if step == 0:
            raise ValueError("slice step cannot be zero")

        return slice(start, stop, step)

    def _slice_me(self, slice_):
        """Returns a slice to slice the corresponding data axis and
        change the offset and scale of the DataAxis acordingly.

        Parameters
        ----------
        slice_ : {float, int, slice}

        Returns
        -------
        my_slice : slice

        """
        i2v = self.index2value

        my_slice = self._get_array_slices(slice_)

        start, stop, step = my_slice.start, my_slice.stop, my_slice.step

        if start is None:
            if step is None or step > 0:
                start = 0
            else:
                start = self.size - 1
        self.offset = i2v(start)
        if step is not None:
            self.scale *= step

        return my_slice

    def _get_name(self):
        if self.name is t.Undefined:
            if self.axes_manager is None:
                name = "Unnamed"
            else:
                name = "Unnamed " + ordinal(self.index_in_axes_manager)
        else:
            name = self.name
        return name

    def __repr__(self):
        text = '<%s axis, size: %i' % (self._get_name(),
                                       self.size,)
        if self.navigate is True:
            text += ", index: %i" % self.index
        text += ">"
        return text

    def __str__(self):
        return self._get_name() + " axis"

    def connect(self, f):
        warnings.warn(
            "The method `DataAxis.connect()` has been deprecated and will "
            "be removed in HyperSpy 0.10. Please use "
            "`DataAxis.events.value_changed.connect()` instead.",
            VisibleDeprecationWarning)
        self.events.value_changed.connect(f, [])

    def disconnect(self, f):
        warnings.warn(
            "The method `DataAxis.disconnect()` has been deprecated and "
            "will be removed in HyperSpy 0.10. Please use "
            "`DataAxis.events.indices_changed.disconnect()` instead.",
            VisibleDeprecationWarning)
        self.events.value_changed.disconnect(f)

    def update_index_bounds(self):
        self.high_index = self.size - 1

    def update_axis(self):
        self.axis = generate_axis(self.offset, self.scale, self.size)
        if len(self.axis) != 0:
            self.low_value, self.high_value = (
                self.axis.min(), self.axis.max())

    def _update_slice(self, value):
        if value is False:
            self.slice = slice(None)
        else:
            self.slice = None

    def get_axis_dictionary(self):
        adict = {
            'name': self.name,
            'scale': self.scale,
            'offset': self.offset,
            'size': self.size,
            'units': self.units,
            'navigate': self.navigate
        }
        return adict

    def copy(self):
        return DataAxis(**self.get_axis_dictionary())

    def __copy__(self):
        return self.copy()

    def __deepcopy__(self, memo):
        cp = self.copy()
        return cp

    def value2index(self, value, rounding=round):
        """Return the closest index to the given value if between the limit.

        Parameters
        ----------
        value : number or numpy array

        Returns
        -------
        index : integer or numpy array

        Raises
        ------
        ValueError if any value is out of the axis limits.

        """
        if value is None:
            return None

        if isinstance(value, np.ndarray):
            if rounding is round:
                rounding = np.round
            elif rounding is math.ceil:
                rounding = np.ceil
            elif rounding is math.floor:
                rounding = np.floor

        index = rounding((value - self.offset) / self.scale)

        if isinstance(value, np.ndarray):
            index = index.astype(int)
            if np.all(self.size > index) and np.all(index >= 0):
                return index
            else:
                raise ValueError("A value is out of the axis limits")
        else:
            index = int(index)
            if self.size > index >= 0:
                return index
            else:
                raise ValueError("The value is out of the axis limits")

    def set_index_from_value(self, value):
        warnings.warn(
            "The method `DataAxis.set_index_from_value()` has been deprecated "
            "and will be removed in HyperSpy 0.10. Please set the value using "
            "the `value` attribute and the index will update automatically.",
            VisibleDeprecationWarning)
        self.value = value

    def index2value(self, index):
        if isinstance(index, np.ndarray):
            return self.axis[index.ravel()].reshape(index.shape)
        else:
            return self.axis[index]

    def calibrate(self, value_tuple, index_tuple, modify_calibration=True):
        scale = (value_tuple[1] - value_tuple[0]) /\
            (index_tuple[1] - index_tuple[0])
        offset = value_tuple[0] - scale * index_tuple[0]
        if modify_calibration is True:
            self.offset = offset
            self.scale = scale
        else:
            return offset, scale

    def value_range_to_indices(self, v1, v2):
        """Convert the given range to index range.

        When an out of the axis limits, the endpoint is used instead.

        Parameters
        ----------
        v1, v2 : float
            The end points of the interval in the axis units. v2 must be
            greater than v1.

        """
        if v1 is not None and v2 is not None and v1 > v2:
            raise ValueError("v2 must be greater than v1.")

        if v1 is not None and self.low_value < v1 <= self.high_value:
            i1 = self.value2index(v1)
        else:
            i1 = 0
        if v2 is not None and self.high_value > v2 >= self.low_value:
            i2 = self.value2index(v2)
        else:
            i2 = self.size - 1
        return i1, i2

    def update_from(self, axis, attributes=["scale", "offset", "units"]):
        """Copy values of specified axes fields from the passed AxesManager.

        Parameters
        ----------
        axis : DataAxis
            The DataAxis instance to use as a source for values.
        attributes : iterable container of strings.
            The name of the attribute to update. If the attribute does not
            exist in either of the AxesManagers, an AttributeError will be
            raised.
        Returns
        -------
        A boolean indicating whether any changes were made.

        """
        any_changes = False
        changed = {}
        for f in attributes:
            if getattr(self, f) != getattr(axis, f):
                changed[f] = getattr(axis, f)
        if len(changed) > 0:
            self.trait_set(**changed)
            any_changes = True
        return any_changes


class AxesManager(t.HasTraits):

    """Contains and manages the data axes.

    It supports indexing, slicing, subscriptins and iteration. As an iterator,
    iterate over the navigation coordinates returning the current indices.
    It can only be indexed and sliced to access the DataAxis objects that it
    contains. Standard indexing and slicing follows the "natural order" as in
    Signal, i.e. [nX, nY, ...,sX, sY,...] where `n` indicates a navigation axis
    and `s` a signal axis. In addition AxesManager support indexing using
    complex numbers a + bj, where b can be one of 0, 1, 2 and 3 and a a valid
    index. If b is 3 AxesManager is indexed using the order of the axes in the
    array. If b is 1(2), indexes only the navigation(signal) axes in the
    natural order. In addition AxesManager supports subscription using
    axis name.

    Attributes
    ----------

    coordinates : tuple
        Get and set the current coordinates if the navigation dimension
        is not 0. If the navigation dimension is 0 it raises
        AttributeError when attempting to set its value.


    indices : tuple
        Get and set the current indices if the navigation dimension
        is not 0. If the navigation dimension is 0 it raises
        AttributeError when attempting to set its value.

    signal_axes, navigation_axes : list
        Contain the corresponding DataAxis objects

    Examples
    --------

    >>> %hyperspy
    HyperSpy imported!
    The following commands were just executed:
    ---------------
    import numpy as np
    import hyperspy.api as hs
    %matplotlib qt
    import matplotlib.pyplot as plt

    >>> # Create a spectrum with random data

    >>> s = hs.signals.Spectrum(np.random.random((2,3,4,5)))
    >>> s.axes_manager
    <Axes manager, axes: (<axis2 axis, size: 4, index: 0>, <axis1 axis, size: 3, index: 0>, <axis0 axis, size: 2, index: 0>, <axis3 axis, size: 5>)>
    >>> s.axes_manager[0]
    <axis2 axis, size: 4, index: 0>
    >>> s.axes_manager[3j]
    <axis0 axis, size: 2, index: 0>
    >>> s.axes_manager[1j]
    <axis2 axis, size: 4, index: 0>
    >>> s.axes_manager[2j]
    <axis3 axis, size: 5>
    >>> s.axes_manager[1].name="y"
    >>> s.axes_manager['y']
    <y axis, size: 3 index: 0>
    >>> for i in s.axes_manager:
    >>>     print i, s.axes_manager.indices
    (0, 0, 0) (0, 0, 0)
    (1, 0, 0) (1, 0, 0)
    (2, 0, 0) (2, 0, 0)
    (3, 0, 0) (3, 0, 0)
    (0, 1, 0) (0, 1, 0)
    (1, 1, 0) (1, 1, 0)
    (2, 1, 0) (2, 1, 0)
    (3, 1, 0) (3, 1, 0)
    (0, 2, 0) (0, 2, 0)
    (1, 2, 0) (1, 2, 0)
    (2, 2, 0) (2, 2, 0)
    (3, 2, 0) (3, 2, 0)
    (0, 0, 1) (0, 0, 1)
    (1, 0, 1) (1, 0, 1)
    (2, 0, 1) (2, 0, 1)
    (3, 0, 1) (3, 0, 1)
    (0, 1, 1) (0, 1, 1)
    (1, 1, 1) (1, 1, 1)
    (2, 1, 1) (2, 1, 1)
    (3, 1, 1) (3, 1, 1)
    (0, 2, 1) (0, 2, 1)
    (1, 2, 1) (1, 2, 1)
    (2, 2, 1) (2, 2, 1)
    (3, 2, 1) (3, 2, 1)

    """

    _axes = t.List(DataAxis)
    signal_axes = t.Tuple()
    navigation_axes = t.Tuple()
    _step = t.Int(1)

    def __init__(self, axes_list):
        super(AxesManager, self).__init__()
        self.events = Events()
        self.events.indices_changed = Event("""
            Event that triggers when the indices of the `AxesManager` changes

            Triggers after the internal state of the `AxesManager` has been
            updated.

            Arguments:
            ----------
            obj : The AxesManager that the event belongs to.
            """, arguments=['obj'])
        self.events.any_axis_changed = Event("""
            Event that trigger when the space defined by the axes transforms.

            Specifically, it triggers when one or more of the folloing
            attributes changes on one or more of the axes:
                `offset`, `size`, `scale`

            Arguments:
            ----------
            obj : The AxesManager that the event belongs to.
            """, arguments=['obj'])
        self.create_axes(axes_list)
        # set_signal_dimension is called only if there is no current
        # view. It defaults to spectrum
        navigates = [i.navigate for i in self._axes]
        if t.Undefined in navigates:
            # Default to Spectrum view if the view is not fully defined
            self.set_signal_dimension(1)

        self._update_attributes()
        self.on_trait_change(self._on_index_changed, '_axes.index')
        self.on_trait_change(self._on_slice_changed, '_axes.slice')
        self.on_trait_change(self._on_size_changed, '_axes.size')
        self.on_trait_change(self._on_scale_changed, '_axes.scale')
        self.on_trait_change(self._on_offset_changed, '_axes.offset')
        self._index = None  # index for the iterator

    def _get_positive_index(self, axis):
        if axis < 0:
            axis += len(self._axes)
            if axis < 0:
                raise IndexError("index out of bounds")
        return axis

    def _array_indices_generator(self):
        shape = (self.navigation_shape[::-1] if self.navigation_size > 0 else
                 [1, ])
        return np.ndindex(*shape)

    def _am_indices_generator(self):
        shape = (self.navigation_shape if self.navigation_size > 0 else
                 [1, ])[::-1]
        return ndindex_nat(*shape)

    def __getitem__(self, y):
        """x.__getitem__(y) <==> x[y]

        """
<<<<<<< HEAD
        if isinstance(y, str):
=======
        if isinstance(y, basestring) or not np.iterable(y):
            return self[(y,)][0]
        axes = [self._axes_getter(ax) for ax in y]
        _, indices = np.unique(axes, return_index=True)
        ans = tuple(axes[i] for i in sorted(indices))
        return ans

    def _axes_getter(self, y):
        if y in self._axes:
            return y
        if isinstance(y, basestring):
>>>>>>> 43ef92b6
            axes = list(self._get_axes_in_natural_order())
            while axes:
                axis = axes.pop()
                if y == axis.name:
                    return axis
            raise ValueError("There is no DataAxis named %s" % y)
        elif (isfloat(y.real) and not y.real.is_integer() or
                isfloat(y.imag) and not y.imag.is_integer()):
            raise TypeError("axesmanager indices must be integers, "
                            "complex intergers or strings")
        if y.imag == 0:  # Natural order
            return self._get_axes_in_natural_order()[y]
        elif y.imag == 3:  # Array order
            # Array order
            return self._axes[int(y.real)]
        elif y.imag == 1:  # Navigation natural order
            #
            return self.navigation_axes[int(y.real)]
        elif y.imag == 2:  # Signal natural order
            return self.signal_axes[int(y.real)]
        else:
            raise IndexError("axesmanager imaginary part of complex indices "
                             "must be 0, 1 or 2")

    def __getslice__(self, i=None, j=None):
        """x.__getslice__(i, j) <==> x[i:j]

        """
        return self._get_axes_in_natural_order()[i:j]

    def _get_axes_in_natural_order(self):
        return self.navigation_axes + self.signal_axes

    @property
    def _navigation_shape_in_array(self):
        return self.navigation_shape[::-1]

    @property
    def _signal_shape_in_array(self):
        return self.signal_shape[::-1]

    @property
    def shape(self):
        nav_shape = (self.navigation_shape
                     if self.navigation_shape != (0,)
                     else tuple())
        sig_shape = (self.signal_shape
                     if self.signal_shape != (0,)
                     else tuple())
        return nav_shape + sig_shape

    def remove(self, axes):
        """Remove one or more axes
        """
        axes = self[axes]
        if not np.iterable(axes):
            axes = (axes,)
        for ax in axes:
            self._remove_one_axis(ax)

    def _remove_one_axis(self, axis):
        """Remove the given Axis.

        Raises
        ------
        ValueError if the Axis is not present.

        """
        axis = self._axes_getter(axis)
        axis.axes_manager = None
        self._axes.remove(axis)

    def __delitem__(self, i):
        self.remove(self[i])

    def _get_data_slice(self, fill=None):
        """Return a tuple of slice objects to slice the data.

        Parameters
        ----------
        fill: None or iterable of (int, slice)
            If not None, fill the tuple of index int with the given
            slice.

        """
        cslice = [slice(None), ] * len(self._axes)
        if fill is not None:
            for index, slice_ in fill:
                cslice[index] = slice_
        return tuple(cslice)

    def create_axes(self, axes_list):
        """Given a list of dictionaries defining the axes properties
        create the DataAxis instances and add them to the AxesManager.

        The index of the axis in the array and in the `_axes` lists
        can be defined by the index_in_array keyword if given
        for all axes. Otherwise it is defined by their index in the
        list.

        See also
        --------
        _append_axis

        """
        # Reorder axes_list using index_in_array if it is defined
        # for all axes and the indices are not repeated.
        indices = set([axis['index_in_array'] for axis in axes_list if
                       hasattr(axis, 'index_in_array')])
        if len(indices) == len(axes_list):
            axes_list.sort(key=lambda x: x['index_in_array'])
        for axis_dict in axes_list:
            self._append_axis(**axis_dict)

    def _update_max_index(self):
        self._max_index = 1
        for i in self.navigation_shape:
            self._max_index *= i
        if self._max_index != 0:
            self._max_index -= 1

    def __next__(self):
        """
        Standard iterator method, updates the index and returns the
        current coordiantes

        Returns
        -------
        val : tuple of ints
            Returns a tuple containing the coordiantes of the current
            iteration.

        """
        if self._index is None:
            self._index = 0
            val = (0,) * self.navigation_dimension
            self.indices = val
        elif self._index >= self._max_index:
            raise StopIteration
        else:
            self._index += 1
            val = np.unravel_index(
                self._index,
                tuple(self._navigation_shape_in_array)
            )[::-1]
            self.indices = val
        return val

    def __iter__(self):
        # Reset the _index that can have a value != None due to
        # a previous iteration that did not hit a StopIteration
        self._index = None
        return self

    def _append_axis(self, *args, **kwargs):
        axis = DataAxis(*args, **kwargs)
        axis.axes_manager = self
        self._axes.append(axis)

    def _on_index_changed(self):
        self._update_attributes()
        self.events.indices_changed.trigger(obj=self)

    def _on_slice_changed(self):
        self._update_attributes()

    def _on_size_changed(self):
        self._update_attributes()
        self.events.any_axis_changed.trigger(obj=self)

    def _on_scale_changed(self):
        self.events.any_axis_changed.trigger(obj=self)

    def _on_offset_changed(self):
        self.events.any_axis_changed.trigger(obj=self)

    def update_axes_attributes_from(self, axes,
                                    attributes=["scale", "offset", "units"]):
        """Update the axes attributes to match those given.

        The axes are matched by their index in the array. The purpose of this
        method is to update multiple axes triggering `any_axis_changed` only
        once.

        Parameters
        ----------
        axes: iterable of `DataAxis` instances.
            The axes to copy the attributes from.
        attributes: iterable of strings.
            The attributes to copy.

        """

        # To only trigger once even with several changes, we suppress here
        # and trigger manually below if there were any changes.
        changes = False
        with self.events.any_axis_changed.suppress():
            for axis in axes:
                changed = self._axes[axis.index_in_array].update_from(
                    axis=axis, attributes=attributes)
                changes = changes or changed
        if changes:
            self.events.any_axis_changed.trigger(obj=self)

    def _update_attributes(self):
        getitem_tuple = ()
        values = []
        self.signal_axes = ()
        self.navigation_axes = ()
        for axis in self._axes:
            # Until we find a better place, take property of the axes
            # here to avoid difficult to debug bugs.
            axis.axes_manager = self
            if axis.slice is None:
                getitem_tuple += axis.index,
                values.append(axis.value)
                self.navigation_axes += axis,
            else:
                getitem_tuple += axis.slice,
                self.signal_axes += axis,

        self.signal_axes = self.signal_axes[::-1]
        self.navigation_axes = self.navigation_axes[::-1]
        self._getitem_tuple = getitem_tuple
        self.signal_dimension = len(self.signal_axes)
        self.navigation_dimension = len(self.navigation_axes)
        if self.navigation_dimension != 0:
            self.navigation_shape = tuple([
                axis.size for axis in self.navigation_axes])
        else:
            self.navigation_shape = ()

        if self.signal_dimension != 0:
            self.signal_shape = tuple([
                axis.size for axis in self.signal_axes])
        else:
            self.signal_shape = ()
        self.navigation_size = (np.cumprod(self.navigation_shape)[-1]
                                if self.navigation_shape else 0)
        self.signal_size = (np.cumprod(self.signal_shape)[-1]
                            if self.signal_shape else 0)
        self._update_max_index()

    def set_signal_dimension(self, value):
        """Set the dimension of the signal.

        Attributes
        ----------
        value : int

        Raises
        ------
        ValueError if value if greater than the number of axes or
        is negative

        """
        if len(self._axes) == 0:
            return
        elif value > len(self._axes):
            raise ValueError(
                "The signal dimension cannot be greater"
                " than the number of axes which is %i" % len(self._axes))
        elif value < 0:
            raise ValueError(
                "The signal dimension must be a positive integer")

        tl = [True] * len(self._axes)
        if value != 0:
            tl[-value:] = (False,) * value

        for axis in self._axes:
            axis.navigate = tl.pop(0)

    def connect(self, f):
        warnings.warn(
            "The method `AxesManager.connect()` has been deprecated and will "
            "be removed in HyperSpy 0.10. Please use "
            "`AxesManager.events.indices_changed.connect()` instead.",
            VisibleDeprecationWarning)
        self.events.indices_changed.connect(f, [])

    def disconnect(self, f):
        warnings.warn(
            "The method `AxesManager.disconnect()` has been deprecated and "
            "will be removed in HyperSpy 0.10. Please use "
            "`AxesManager.events.indices_changed.disconnect()` instead.",
            VisibleDeprecationWarning)
        self.events.indices_changed.disconnect(f)

    def key_navigator(self, event):
        if len(self.navigation_axes) not in (1, 2):
            return
        x = self.navigation_axes[0]
        try:
            if event.key == "right" or event.key == "6":
                x.index += self._step
            elif event.key == "left" or event.key == "4":
                x.index -= self._step
            elif event.key == "pageup":
                self._step += 1
            elif event.key == "pagedown":
                if self._step > 1:
                    self._step -= 1
            if len(self.navigation_axes) == 2:
                y = self.navigation_axes[1]
                if event.key == "up" or event.key == "8":
                    y.index -= self._step
                elif event.key == "down" or event.key == "2":
                    y.index += self._step
        except TraitError:
            pass

    def gui(self):
        from hyperspy.gui.axes import data_axis_view
        for axis in self._axes:
            axis.edit_traits(view=data_axis_view)

    def copy(self):
        return copy.copy(self)

    def deepcopy(self):
        return copy.deepcopy(self)

    def __deepcopy__(self, *args):
        return AxesManager(self._get_axes_dicts())

    def _get_axes_dicts(self):
        axes_dicts = []
        for axis in self._axes:
            axes_dicts.append(axis.get_axis_dictionary())
        return axes_dicts

    def as_dictionary(self):
        am_dict = {}
        for i, axis in enumerate(self._axes):
            am_dict['axis-%i' % i] = axis.get_axis_dictionary()
        return am_dict

    def _get_signal_axes_dicts(self):
        return [axis.get_axis_dictionary() for axis in
                self.signal_axes[::-1]]

    def _get_navigation_axes_dicts(self):
        return [axis.get_axis_dictionary() for axis in
                self.navigation_axes[::-1]]

    def show(self):
        from hyperspy.gui.axes import get_axis_group
        import traitsui.api as tui
        context = {}
        ag = []
        for n, axis in enumerate(self._get_axes_in_natural_order()):
            ag.append(get_axis_group(n, str(axis)))
            context['axis%i' % n] = axis
        ag = tuple(ag)
        self.edit_traits(view=tui.View(*ag), context=context)

    def _get_axes_str(self):
        string = "("
        for axis in self.navigation_axes:
            string += axis.__repr__() + ", "
        string = string.rstrip(", ")
        string += "|"
        for axis in self.signal_axes:
            string += axis.__repr__() + ", "
        string = string.rstrip(", ")
        string += ")"
        return string

    def _get_dimension_str(self):
        string = "("
        for axis in self.navigation_axes:
            string += str(axis.size) + ", "
        string = string.rstrip(", ")
        string += "|"
        for axis in self.signal_axes:
            string += str(axis.size) + ", "
        string = string.rstrip(", ")
        string += ")"
        return string

    def __repr__(self):
        text = ('<Axes manager, axes: %s>' %
                self._get_axes_str())
        return text

    @property
    def coordinates(self):
        """Get the coordinates of the navigation axes.

        Returns
        -------
        list

        """
        return tuple([axis.value for axis in self.navigation_axes])

    @coordinates.setter
    def coordinates(self, coordinates):
        """Set the coordinates of the navigation axes.

        Parameters
        ----------
        coordinates : tuple
            The len of the the tuple must coincide with the navigation
            dimension

        """

        if len(coordinates) != self.navigation_dimension:
            raise AttributeError(
                "The number of coordinates must be equal to the "
                "navigation dimension that is %i" %
                self.navigation_dimension)
        for value, axis in zip(coordinates, self.navigation_axes):
            axis.value = value

    @property
    def indices(self):
        """Get the index of the navigation axes.

        Returns
        -------
        list

        """
        return tuple([axis.index for axis in self.navigation_axes])

    @indices.setter
    def indices(self, indices):
        """Set the index of the navigation axes.

        Parameters
        ----------
        indices : tuple
            The len of the the tuple must coincide with the navigation
            dimension

        """

        if len(indices) != self.navigation_dimension:
            raise AttributeError(
                "The number of indices must be equal to the "
                "navigation dimension that is %i" %
                self.navigation_dimension)
        for index, axis in zip(indices, self.navigation_axes):
            axis.index = index

    def _get_axis_attribute_values(self, attr):
        return [getattr(axis, attr) for axis in self._axes]

    def _set_axis_attribute_values(self, attr, values):
        """Set the given attribute of all the axes to the given
        value(s)

        Parameters
        ----------
        attr : string
            The DataAxis attribute to set.
        values: any
            If iterable, it must have the same number of items
            as axes are in this AxesManager instance. If not iterable,
            the attribute of all the axes are set to the given value.

        """
        if not isiterable(values):
            values = [values, ] * len(self._axes)
        elif len(values) != len(self._axes):
            raise ValueError("Values must have the same number"
                             "of items are axes are in this AxesManager")
        for axis, value in zip(self._axes, values):
            setattr(axis, attr, value)

    @property
    def navigation_indices_in_array(self):
        return tuple([axis.index_in_array for axis in self.navigation_axes])

    @property
    def signal_indices_in_array(self):
        return tuple([axis.index_in_array for axis in self.signal_axes])

    @property
    def axes_are_aligned_with_data(self):
        """Verify if the data axes are aligned with the signal axes.

        When the data are aligned with the axes the axes order in `self._axes`
        is [nav_n, nav_n-1, ..., nav_0, sig_m, sig_m-1 ..., sig_0].

        Returns
        -------
        aligned : bool

        """
        nav_iia_r = self.navigation_indices_in_array[::-1]
        sig_iia_r = self.signal_indices_in_array[::-1]
        iia_r = nav_iia_r + sig_iia_r
        aligned = iia_r == tuple(range(len(iia_r)))
        return aligned

    def _sort_axes(self):
        """Sort _axes to align them.

        When the data are aligned with the axes the axes order in `self._axes`
        is [nav_n, nav_n-1, ..., nav_0, sig_m, sig_m-1 ..., sig_0]. This method
        sort the axes in this way. Warning: this doesn't sort the `data` axes.

        """
        am = self
        new_axes = am.navigation_axes[::-1] + am.signal_axes[::-1]
        self._axes = list(new_axes)<|MERGE_RESOLUTION|>--- conflicted
+++ resolved
@@ -624,21 +624,18 @@
         """x.__getitem__(y) <==> x[y]
 
         """
-<<<<<<< HEAD
-        if isinstance(y, str):
-=======
-        if isinstance(y, basestring) or not np.iterable(y):
+        if isinstance(y, str) or not np.iterable(y):
             return self[(y,)][0]
         axes = [self._axes_getter(ax) for ax in y]
-        _, indices = np.unique(axes, return_index=True)
+        _, indices = np.unique(
+            [_id for _id in map(id, axes)], return_index=True)
         ans = tuple(axes[i] for i in sorted(indices))
         return ans
 
     def _axes_getter(self, y):
         if y in self._axes:
             return y
-        if isinstance(y, basestring):
->>>>>>> 43ef92b6
+        if isinstance(y, str):
             axes = list(self._get_axes_in_natural_order())
             while axes:
                 axis = axes.pop()
