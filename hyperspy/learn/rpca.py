# -*- coding: utf-8 -*-
# Copyright 2016 The HyperSpy developers
#
# This file is part of  HyperSpy.
#
#  HyperSpy is free software: you can redistribute it and/or modify
# it under the terms of the GNU General Public License as published by
# the Free Software Foundation, either version 3 of the License, or
# (at your option) any later version.
#
#  HyperSpy is distributed in the hope that it will be useful,
# but WITHOUT ANY WARRANTY; without even the implied warranty of
# MERCHANTABILITY or FITNESS FOR A PARTICULAR PURPOSE.  See the
# GNU General Public License for more details.
#
# You should have received a copy of the GNU General Public License
# along with  HyperSpy.  If not, see <http://www.gnu.org/licenses/>.

import logging
from itertools import chain

import numpy as np
import scipy.linalg

from hyperspy.misc.machine_learning.import_sklearn import (
    fast_svd, sklearn_installed)
from hyperspy.external.progressbar import progressbar

_logger = logging.getLogger(__name__)


def _thresh(X, lambda1):
    res = np.abs(X) - lambda1
    return np.sign(X) * ((res > 0) * res)


def _normalize(arr, ar_min=None, ar_max=None, undo=False):
    if not undo:
        if ar_min is None:
            ar_min = arr.min()
        if ar_max is None:
            ar_max = arr.max()
    else:
        if ar_min is None or ar_max is None:
            raise ValueError("min / max values have to be passed when undoing "
                             "the normalization")
    if undo:
        return (arr * (ar_max - ar_min)) + ar_min
    else:
        return (arr - ar_min) / (ar_max - ar_min)


def rpca_godec(X, rank, fast=False, lambda1=None,
               power=None, tol=None, maxiter=None):
    """
    This function performs Robust PCA with missing or corrupted data,
    using the GoDec algorithm.

    Parameters
    ----------
    X : numpy array
        is the [nfeatures x nsamples] matrix of observations.
    rank : int
        The model dimensionality.
    lambda1 : None | float
        Regularization parameter.
        If None, set to 1 / sqrt(nsamples)
    power : None | integer
        The number of power iterations used in the initialization
        If None, set to 0 for speed
    tol : None | float
        Convergence tolerance
        If None, set to 1e-3
    maxiter : None | integer
        Maximum number of iterations
        If None, set to 1e3

    Returns
    -------
    Xhat : numpy array
        is the [nfeatures x nsamples] low-rank matrix
    Ehat : numpy array
        is the [nfeatures x nsamples] sparse error matrix
    Ghat : numpy array
        is the [nfeatures x nsamples] Gaussian noise matrix
    U, S, V : numpy arrays
        are the results of an SVD on Xhat

    Notes
    -----
    Algorithm based on the following research paper:
       Tianyi Zhou and Dacheng Tao, "GoDec: Randomized Low-rank & Sparse Matrix
       Decomposition in Noisy Case", ICML-11, (2011), pp. 33-40.

    Code: https://sites.google.com/site/godecomposition/matrix/artifact-1

    """
    if fast is True and sklearn_installed is True:
        def svd(X):
            return fast_svd(X, rank)
    else:
        def svd(X):
            return scipy.linalg.svd(X, full_matrices=False)

    # Get shape
    m, n = X.shape

    # Operate on transposed matrix for speed
    transpose = False
    if m < n:
        transpose = True
        X = X.T

    # Get shape
    m, n = X.shape

    # Check options if None
    if lambda1 is None:
        _logger.warning("Threshold 'lambda1' is set to "
                        "default: 1 / sqrt(nsamples)")
        lambda1 = 1.0 / np.sqrt(n)
    if power is None:
        _logger.warning("Number of power iterations not specified. "
                        "Defaulting to 0")
        power = 0
    if tol is None:
        _logger.warning("Convergence tolerance not specifed. "
                        "Defaulting to 1e-3")
        tol = 1e-3
    if maxiter is None:
        _logger.warning("Maximum iterations not specified. "
                        "Defaulting to 1e3")
        maxiter = 1e3

    # Get min & max of data matrix for scaling
    X_max = np.max(X)
    X_min = np.min(X)
    X = (X - X_min) / X_max

    # Initialize L and E
    L = X
    E = np.zeros(L.shape)

    itr = 0
    while True:
        itr += 1

        # Initialization with bilateral random projections
        Y2 = np.random.randn(n, rank)
        for i in range(power + 1):
            Y2 = np.dot(L.T, np.dot(L, Y2))
        Q, tmp = scipy.linalg.qr(Y2, mode='economic')

        # Estimate the new low-rank and sparse matrices
        Lnew = np.dot(np.dot(L, Q), Q.T)
        A = L - Lnew + E
        L = Lnew
        E = _thresh(A, lambda1)
        A -= E
        L += A

        # Check convergence
        eps = np.linalg.norm(A)
        if (eps < tol):
            _logger.info("Converged to %f in %d iterations" % (eps, itr))
            break
        elif (itr >= maxiter):
            _logger.warning("Maximum iterations reached")
            break

    # Get the remaining Gaussian noise matrix
    G = X - L - E

    # Transpose back
    if transpose:
        L = L.T
        E = E.T
        G = G.T

    # Rescale
    Xhat = (L * X_max) + X_min
    Ehat = (E * X_max) + X_min
    Ghat = (G * X_max) + X_min

    # Do final SVD
    U, S, Vh = svd(Xhat)
    V = Vh.T

    # Chop small singular values which
    # likely arise from numerical noise
    # in the SVD.
    S[rank:] = 0.

    return Xhat, Ehat, Ghat, U, S, V


def _solveproj(z, X, I, lambda2):
    m, n = X.shape
    s = np.zeros(m)
    x = np.zeros(n)
    maxiter = 1e9
    itr = 0

    ddt = np.dot(scipy.linalg.inv(np.dot(X.T, X) + I), X.T)

    while True:
        itr += 1
        xtmp = x
        x = np.dot(ddt, (z - s))
        stmp = s
        s = np.maximum(z - np.dot(X, x) - lambda2, 0.0)
        stopx = np.sqrt(np.dot(x - xtmp, (x - xtmp).conj()))
        stops = np.sqrt(np.dot(s - stmp, (s - stmp).conj()))
        stop = max(stopx, stops) / m
        if stop < 1e-6 or itr > maxiter:
            break

    return x, s


def _updatecol(X, A, B, I):
    tmp, n = X.shape
    L = X
    A = A + I

    for i in range(n):
        b = B[:, i]
        x = X[:, i]
        a = A[:, i]
        temp = (b - np.dot(X, a)) / A[i, i] + x
        L[:, i] = temp / max(np.sqrt(np.dot(temp, temp.conj())), 1)

    return L


class ORPCA:

    def __init__(self, rank, fast=False, lambda1=None, lambda2=None,
                 method=None, learning_rate=None, init=None,
                 training_samples=None):

        self.nfeatures = None
        self.normalize = False
        if fast is True and sklearn_installed is True:
            def svd(X):
                return fast_svd(X, rank)
        else:
            def svd(X):
                return scipy.linalg.svd(X, full_matrices=False)

        self.svd = svd
        self.t = 0

        # Check options if None
        if method is None:
            _logger.warning("No method specified. Defaulting to "
                            "'CF' (closed-form solver)")
            method = 'CF'
        if init is None:
            _logger.warning("No initialization specified. Defaulting to "
                            "'qr' initialization")
            init = 'qr'
        if training_samples is None:
            if init == 'qr':
                if rank >= 10:
                    training_samples = rank
                else:
                    training_samples = 10
                _logger.warning("Number of training samples for 'qr' method "
                                "not specified. Defaulting to %d samples" %
                                training_samples)
        if learning_rate is None:
            if method == 'SGD':
                _logger.warning("Learning rate for SGD algorithm is "
                                "set to default: 1.0")
                learning_rate = 1.0

        self.rank = rank
        self.lambda1 = lambda1
        self.lambda2 = lambda2
        self.method = method
        self.init = init
        self.training_samples = training_samples
        self.learning_rate = learning_rate

        # Check options are valid
        if method not in ('CF', 'BCD', 'SGD'):
            raise ValueError("'method' not recognised")
        if not isinstance(init, np.ndarray) and init not in ('qr', 'rand'):
            raise ValueError("'method' not recognised")
        if init == 'qr' and training_samples < rank:
            raise ValueError(
                "'training_samples' must be >= 'output_dimension'")

    def _setup(self, X, normalize=False):

        if isinstance(X, np.ndarray):
            n, m = X.shape
            iterating = False
            if normalize:
                self.X_min = X.min()
                self.X_max = X.max()
                self.normalize = normalize
                # actually scale the data to be between 0 and 1, not just close
                # to it..
                X = _normalize(X, ar_min=self.X_min, ar_max=self.X_max)
                # X = (X - self.X_min) / (self.X_max - self.X_min)
        else:
            if normalize:
                _logger.warning("Normalization with an iterator is not"
                                " possible, option ignored.")
            x = next(X)
            m = len(x)
            X = chain([x], X)
            iterating = True

        self.nfeatures = m
        self.iterating = iterating

        if self.lambda1 is None:
            _logger.warning("Nuclear norm regularization parameter "
                            "is set to default: 1 / sqrt(nfeatures)")
            self.lambda1 = 1.0 / np.sqrt(m)
        if self.lambda2 is None:
            _logger.warning("Sparse regularization parameter "
                            "is set to default: 1 / sqrt(nfeatures)")
            self.lambda2 = 1.0 / np.sqrt(m)

        self.L = self._initialize(X)
        self.I = self.lambda1 * np.eye(self.rank)
        self.R = []
        self.E = []

        # Extra variables for CF and BCD methods
        if self.method in ('CF', 'BCD'):
            self.A = np.zeros((self.rank, self.rank))
            self.B = np.zeros((m, self.rank))
        return X

    def _initialize(self, X):
        m = self.nfeatures
        iterating = self.iterating

        # Initialize the subspace estimate
        if self.init in ('qr', 'rand'):
            if self.init == 'qr':
                if iterating:
                    Y2 = np.stack([next(X) for _ in range(self.training_samples)],
                                  axis=-1)
                    X = chain(iter(Y2.T.copy()), X)
                else:
                    Y2 = X[:self.training_samples, :].T
                # normalize the init data here..
                # Y2 = (Y2 - Y2.min()) / (Y2.max() - Y2.min())
                Y2 = _normalize(Y2)
            elif self.init == 'rand':
                Y2 = np.random.randn(m, self.rank)
            L, _ = scipy.linalg.qr(Y2, mode='economic')
            return L[:, :self.rank]
        elif isinstance(self.init, np.ndarray):
            if init.ndim != 2:
                raise ValueError("'init' has to be a two-dimensional matrix")
            init_m, init_r = init.shape
            if init_m != m or init_r != self.rank:
                raise ValueError(
                    "'init' has to be of shape [nfeatures x rank]")
            return init.copy()
        else:
            raise ValueError('Bad initialization options')

    def fit(self, X, iterating=None):
        if self.nfeatures is None:
            X = self._setup(X)

        if iterating is None:
            iterating = self.iterating
        else:
            self.iterating = iterating
        num = None
        if isinstance(X, np.ndarray):
            num = X.shape[0]
            X = iter(X)

        for z in progressbar(X, leave=False, total=num):
            if not self.t or not (self.t + 1) % 10:
                _logger.info("Processing sample : %s" % (self.t + 1))

            # TODO: what about z.min()?
            thislambda2 = self.lambda2  # * z.max()
            thislambda1 = self.lambda1  # * z.max()

            r, e = _solveproj(z, self.L, self.I, thislambda2)

            self.R.append(r)
            if not iterating:
                self.E.append(e)

            if self.method == 'CF':
                # Closed-form solution
                self.A += np.outer(r, r.T)
                self.B += np.outer((z - e), r.T)
                self.L = np.dot(self.B, scipy.linalg.inv(self.A + self.I))
            elif self.method == 'BCD':
                # Block-coordinate descent
                self.A += np.outer(r, r.T)
                self.B += np.outer((z - e), r.T)
                self.L = _updatecol(self.L, self.A, self.B, self.I)
            elif self.method == 'SGD':
                # Stochastic gradient descent
                learn = self.learning_rate * (1 + self.learning_rate *
                                              thislambda1 * self.t)
                self.L -= (np.dot(self.L, np.outer(r, r.T))
                           - np.outer((z - e), r.T)
                           + thislambda1 * self.L) / learn
            self.t += 1

    def project(self, X):
        num = None
        if isinstance(X, np.ndarray):
            num = X.shape[0]
            X = iter(X)
        for v in progressbar(X, leave=False, total=num):
            r, _ = _solveproj(v, self.L, self.I, self.lambda2)
            self.R.append(r.copy())


    def finish(self):

        R = np.stack(self.R, axis=-1)

        Xhat = np.dot(self.L, R)
        if len(self.E):
            Ehat = np.stack(self.E, axis=-1)
            # both keep an indicator that we had something and remove the
            # duplicate data
            self.E = [1]
            if self.normalize:
                Ehat = _normalize(Ehat, ar_min=self.X_min, ar_max=self.X_max,
                                  undo=True)

        if self.normalize:
            Xhat = _normalize(Xhat, ar_min=self.X_min, ar_max=self.X_max,
                              undo=True)

        # Do final SVD
        U, S, Vh = self.svd(Xhat)
        V = Vh.T

        # Chop small singular values which
        # likely arise from numerical noise
        # in the SVD.
        S[self.rank:] = 0.
        if len(self.E):
            return Xhat.T, Ehat, U, S, V
        else:
            return Xhat.T, 1, U, S, V


def orpca(X, rank, fast=False,
          lambda1=None,
          lambda2=None,
          method=None,
          learning_rate=None,
          init=None,
          training_samples=None,
          momentum=None):
    """
    This function performs Online Robust PCA
    with missing or corrupted data.

    Parameters
    ----------
    X : numpy array | iterator
        [nfeatures x nsamples] matrix of observations
        or an iterator that yields samples, each with nfeatures elements.
    rank : int
        The model dimensionality.
    lambda1 : {None, float}
        Nuclear norm regularization parameter.
<<<<<<< HEAD
        If None, set to 1 / sqrt(nfeatures)
    lambda2 : None | float
        Sparse error regularization parameter.
        If None, set to 1 / sqrt(nfeatures)
    method : None | 'CF' | 'BCD' | 'SGD'
=======
        If None, set to 1 / sqrt(nsamples)
    lambda2 : {None, float}
        Sparse error regularization parameter.
        If None, set to 1 / sqrt(nsamples)
    method : {None, 'CF', 'BCD', 'SGD', 'MomentumSGD'}
>>>>>>> 570c765b
        'CF'  - Closed-form solver
        'BCD' - Block-coordinate descent
        'SGD' - Stochastic gradient descent
        'MomentumSGD' - Stochastic gradient descent with momentum
        If None, set to 'CF'
    learning_rate : {None, float}
        Learning rate for the stochastic gradient
        descent algorithm
        If None, set to 1
<<<<<<< HEAD
    init : None | 'qr' | 'rand' | np.ndarray
=======
    init : {None, 'qr', 'rand'}
>>>>>>> 570c765b
        'qr'   - QR-based initialization
        'rand' - Random initialization
        np.ndarray if the shape [nfeatures x rank].
        If None, set to 'qr'
    training_samples : {None, integer}
        Specifies the number of training samples to use in
        the 'qr' initialization
        If None, set to 10
    momentum : {None, float}
        Momentum parameter for 'MomentumSGD' method, should be
        a float between 0 and 1.
        If None, set to 0.5

    Returns
    -------
    Xhat : numpy array
        is the [nfeatures x nsamples] low-rank matrix
    Ehat : numpy array
        is the [nfeatures x nsamples] sparse error matrix
    U, S, V : numpy arrays
        are the results of an SVD on Xhat

    Notes
    -----
    The ORPCA code is based on a transcription of MATLAB code obtained from
    the following research paper:
       Jiashi Feng, Huan Xu and Shuicheng Yuan, "Online Robust PCA via
       Stochastic Optimization", Advances in Neural Information Processing
       Systems 26, (2013), pp. 404-412.

    It has been updated to include a new initialization method based
    on a QR decomposition of the first n "training" samples of the data.
    A stochastic gradient descent (SGD) solver is also implemented,
    along with a MomentumSGD solver for improved convergence and robustness
    with respect to local minima. More information about the gradient descent
    methods and choosing appropriate parameters can be found here:
       Sebastian Ruder, "An overview of gradient descent optimization
       algorithms", arXiv:1609.04747, (2016), http://arxiv.org/abs/1609.04747.

    """
<<<<<<< HEAD
    _orpca = ORPCA(rank, fast=fast, lambda1=lambda1,
                   lambda2=lambda2, method=method,
                   learning_rate=learning_rate, init=init,
                   training_samples=training_samples)
    _orpca._setup(X, normalize=True)
    _orpca.fit(X)
    return _orpca.finish()
=======
    if fast is True and sklearn_installed is True:
        def svd(X):
            return fast_svd(X, rank)
    else:
        def svd(X):
            return scipy.linalg.svd(X, full_matrices=False)

    # Get shape
    m, n = X.shape

    # Check options if None
    if method is None:
        _logger.warning("No method specified. Defaulting to "
                        "'CF' (closed-form solver)")
        method = 'CF'
    if lambda1 is None:
        _logger.warning("Nuclear norm regularization parameter "
                        "is set to default: 1 / sqrt(nsamples)")
        lambda1 = 1.0 / np.sqrt(n)
    if lambda2 is None:
        _logger.warning("Sparse regularization parameter "
                        "is set to default: 1 / sqrt(nsamples)")
        lambda2 = 1.0 / np.sqrt(n)
    if init is None:
        _logger.warning("No initialization specified. Defaulting to "
                        "'qr' initialization")
        init = 'qr'
    if training_samples is None:
        if init == 'qr':
            if rank >= 10:
                _logger.warning("Number of training samples for 'qr' method "
                                "not specified. Defaulting to %d samples" % rank)
                training_samples = rank
            else:
                _logger.warning("Number of training samples for 'qr' method "
                                "not specified. Defaulting to 10 samples")
                training_samples = 10
    if learning_rate is None:
        if method in ('SGD', 'MomentumSGD'):
            _logger.warning("Learning rate for SGD algorithm is "
                            "set to default: 1.0")
            learning_rate = 1.0
    if momentum is None:
        if method == 'MomentumSGD':
            _logger.warning("Momentum parameter for SGD algorithm is "
                            "set to default: 0.5")
            momentum = 0.5

    # Check options are valid
    if method not in ('CF', 'BCD', 'SGD', 'MomentumSGD'):
        raise ValueError("'method' not recognised")
    if init not in ('qr', 'rand'):
        raise ValueError("'init' not recognised")
    if init == 'qr' and training_samples < rank:
        raise ValueError("'training_samples' must be >= 'output_dimension'")
    if method == 'MomentumSGD' and (momentum > 1. or momentum < 0.):
        raise ValueError("'momentum' must be a float between 0 and 1")

    # Get min & max of data matrix for scaling
    X_max = np.max(X)
    X_min = np.min(X)
    X = (X - X_min) / X_max

    # Initialize the subspace estimate
    if init == 'qr':
        Y2 = X[:, :training_samples]
        L, _ = scipy.linalg.qr(Y2, mode='economic')
        L = L[:, :rank]
    elif init == 'rand':
        Y2 = np.random.randn(m, rank)
        L, _ = scipy.linalg.qr(Y2, mode='economic')

    R = np.zeros((rank, n))
    I = lambda1 * np.eye(rank)
    E = np.zeros((m, n))

    # Extra variables for CF and BCD methods
    if method in ('CF', 'BCD'):
        A = np.zeros((rank, rank))
        B = np.zeros((m, rank))

    # Extra variables for MomentumSGD method
    if method == 'MomentumSGD':
        vold = np.zeros(L.shape)
        vnew = vold

    for t in range(n):
        if t == 0 or np.mod(t + 1, np.round(n / 10)) == 0:
            _logger.info("Processing sample : %s" % (t + 1))

        z = X[:, t]
        r, e = _solveproj(z, L, I, lambda2)

        R[:, t] = r
        E[:, t] = e

        if method == 'CF':
            # Closed-form solution
            A = A + np.outer(r, r.T)
            B = B + np.outer((z - e), r.T)
            L = np.dot(B, scipy.linalg.inv(A + I))
        elif method == 'BCD':
            # Block-coordinate descent
            A = A + np.outer(r, r.T)
            B = B + np.outer((z - e), r.T)
            L = _updatecol(L, A, B, I)
        elif method == 'SGD':
            # Stochastic gradient descent
            learn = learning_rate * (1 + learning_rate * lambda1 * t)
            L = L - (np.dot(L, np.outer(r, r.T))
                     - np.outer((z - e), r.T)
                     + lambda1 * L) / learn
        elif method == 'MomentumSGD':
            # Stochastic gradient descent with momentum
            learn = learning_rate * (1 + learning_rate * lambda1 * t)
            vold = momentum * vnew
            vnew = (np.dot(L, np.outer(r, r.T))
                     - np.outer((z - e), r.T)
                     + lambda1 * L) / learn
            L = L - (vold + vnew)

    # Rescale
    Xhat = (np.dot(L, R) * X_max) + X_min
    Ehat = (E * X_max) + X_min

    # Do final SVD to return loadings and
    # components for the decomposition model
    U, S, Vh = svd(Xhat)
    V = Vh.T

    # Chop small singular values which
    # likely arise from numerical noise
    # in the SVD.
    S[rank:] = 0.

    return Xhat, Ehat, U, S, V
>>>>>>> 570c765b
<|MERGE_RESOLUTION|>--- conflicted
+++ resolved
@@ -237,7 +237,7 @@
 
     def __init__(self, rank, fast=False, lambda1=None, lambda2=None,
                  method=None, learning_rate=None, init=None,
-                 training_samples=None):
+                 training_samples=None, momentum=None):
 
         self.nfeatures = None
         self.normalize = False
@@ -270,10 +270,16 @@
                                 "not specified. Defaulting to %d samples" %
                                 training_samples)
         if learning_rate is None:
-            if method == 'SGD':
+            if method in ('SGD', 'MomentumSGD'):
                 _logger.warning("Learning rate for SGD algorithm is "
                                 "set to default: 1.0")
                 learning_rate = 1.0
+        if momentum is None:
+            if method == 'MomentumSGD':
+                _logger.warning("Momentum parameter for SGD algorithm is "
+                                "set to default: 0.5")
+                momentum = 0.5
+
 
         self.rank = rank
         self.lambda1 = lambda1
@@ -282,15 +288,18 @@
         self.init = init
         self.training_samples = training_samples
         self.learning_rate = learning_rate
+        self.momentum=momentum
 
         # Check options are valid
-        if method not in ('CF', 'BCD', 'SGD'):
+        if method not in ('CF', 'BCD', 'SGD', 'MomentumSGD'):
             raise ValueError("'method' not recognised")
         if not isinstance(init, np.ndarray) and init not in ('qr', 'rand'):
             raise ValueError("'method' not recognised")
         if init == 'qr' and training_samples < rank:
             raise ValueError(
                 "'training_samples' must be >= 'output_dimension'")
+        if method == 'MomentumSGD' and (momentum > 1. or momentum < 0.):
+            raise ValueError("'momentum' must be a float between 0 and 1")
 
     def _setup(self, X, normalize=False):
 
@@ -335,6 +344,8 @@
         if self.method in ('CF', 'BCD'):
             self.A = np.zeros((self.rank, self.rank))
             self.B = np.zeros((m, self.rank))
+        if self.method == 'MomentumSGD':
+            self.vnew = np.zeros_like(self.L)
         return X
 
     def _initialize(self, X):
@@ -412,6 +423,15 @@
                 self.L -= (np.dot(self.L, np.outer(r, r.T))
                            - np.outer((z - e), r.T)
                            + thislambda1 * self.L) / learn
+            elif method == 'MomentumSGD':
+                # Stochastic gradient descent with momentum
+                learn = self.learning_rate * (1 + self.learning_rate *
+                                              thislambda1 * self.t)
+                vold = self.momentum * self.vnew
+                self.vnew = (np.dot(self.L, np.outer(r, r.T))
+                         - np.outer((z - e), r.T)
+                         + thislambda1 * self.L) / learn
+                self.L -= (vold + self.vnew)
             self.t += 1
 
     def project(self, X):
@@ -470,26 +490,18 @@
 
     Parameters
     ----------
-    X : numpy array | iterator
+    X : {numpy array, iterator}
         [nfeatures x nsamples] matrix of observations
         or an iterator that yields samples, each with nfeatures elements.
     rank : int
         The model dimensionality.
     lambda1 : {None, float}
         Nuclear norm regularization parameter.
-<<<<<<< HEAD
-        If None, set to 1 / sqrt(nfeatures)
-    lambda2 : None | float
-        Sparse error regularization parameter.
-        If None, set to 1 / sqrt(nfeatures)
-    method : None | 'CF' | 'BCD' | 'SGD'
-=======
         If None, set to 1 / sqrt(nsamples)
     lambda2 : {None, float}
         Sparse error regularization parameter.
         If None, set to 1 / sqrt(nsamples)
     method : {None, 'CF', 'BCD', 'SGD', 'MomentumSGD'}
->>>>>>> 570c765b
         'CF'  - Closed-form solver
         'BCD' - Block-coordinate descent
         'SGD' - Stochastic gradient descent
@@ -499,11 +511,7 @@
         Learning rate for the stochastic gradient
         descent algorithm
         If None, set to 1
-<<<<<<< HEAD
-    init : None | 'qr' | 'rand' | np.ndarray
-=======
-    init : {None, 'qr', 'rand'}
->>>>>>> 570c765b
+    init : {None, 'qr', 'rand', np.ndarray}
         'qr'   - QR-based initialization
         'rand' - Random initialization
         np.ndarray if the shape [nfeatures x rank].
@@ -544,149 +552,11 @@
        algorithms", arXiv:1609.04747, (2016), http://arxiv.org/abs/1609.04747.
 
     """
-<<<<<<< HEAD
     _orpca = ORPCA(rank, fast=fast, lambda1=lambda1,
                    lambda2=lambda2, method=method,
                    learning_rate=learning_rate, init=init,
-                   training_samples=training_samples)
+                   training_samples=training_samples,
+                   momentum=momentum)
     _orpca._setup(X, normalize=True)
     _orpca.fit(X)
-    return _orpca.finish()
-=======
-    if fast is True and sklearn_installed is True:
-        def svd(X):
-            return fast_svd(X, rank)
-    else:
-        def svd(X):
-            return scipy.linalg.svd(X, full_matrices=False)
-
-    # Get shape
-    m, n = X.shape
-
-    # Check options if None
-    if method is None:
-        _logger.warning("No method specified. Defaulting to "
-                        "'CF' (closed-form solver)")
-        method = 'CF'
-    if lambda1 is None:
-        _logger.warning("Nuclear norm regularization parameter "
-                        "is set to default: 1 / sqrt(nsamples)")
-        lambda1 = 1.0 / np.sqrt(n)
-    if lambda2 is None:
-        _logger.warning("Sparse regularization parameter "
-                        "is set to default: 1 / sqrt(nsamples)")
-        lambda2 = 1.0 / np.sqrt(n)
-    if init is None:
-        _logger.warning("No initialization specified. Defaulting to "
-                        "'qr' initialization")
-        init = 'qr'
-    if training_samples is None:
-        if init == 'qr':
-            if rank >= 10:
-                _logger.warning("Number of training samples for 'qr' method "
-                                "not specified. Defaulting to %d samples" % rank)
-                training_samples = rank
-            else:
-                _logger.warning("Number of training samples for 'qr' method "
-                                "not specified. Defaulting to 10 samples")
-                training_samples = 10
-    if learning_rate is None:
-        if method in ('SGD', 'MomentumSGD'):
-            _logger.warning("Learning rate for SGD algorithm is "
-                            "set to default: 1.0")
-            learning_rate = 1.0
-    if momentum is None:
-        if method == 'MomentumSGD':
-            _logger.warning("Momentum parameter for SGD algorithm is "
-                            "set to default: 0.5")
-            momentum = 0.5
-
-    # Check options are valid
-    if method not in ('CF', 'BCD', 'SGD', 'MomentumSGD'):
-        raise ValueError("'method' not recognised")
-    if init not in ('qr', 'rand'):
-        raise ValueError("'init' not recognised")
-    if init == 'qr' and training_samples < rank:
-        raise ValueError("'training_samples' must be >= 'output_dimension'")
-    if method == 'MomentumSGD' and (momentum > 1. or momentum < 0.):
-        raise ValueError("'momentum' must be a float between 0 and 1")
-
-    # Get min & max of data matrix for scaling
-    X_max = np.max(X)
-    X_min = np.min(X)
-    X = (X - X_min) / X_max
-
-    # Initialize the subspace estimate
-    if init == 'qr':
-        Y2 = X[:, :training_samples]
-        L, _ = scipy.linalg.qr(Y2, mode='economic')
-        L = L[:, :rank]
-    elif init == 'rand':
-        Y2 = np.random.randn(m, rank)
-        L, _ = scipy.linalg.qr(Y2, mode='economic')
-
-    R = np.zeros((rank, n))
-    I = lambda1 * np.eye(rank)
-    E = np.zeros((m, n))
-
-    # Extra variables for CF and BCD methods
-    if method in ('CF', 'BCD'):
-        A = np.zeros((rank, rank))
-        B = np.zeros((m, rank))
-
-    # Extra variables for MomentumSGD method
-    if method == 'MomentumSGD':
-        vold = np.zeros(L.shape)
-        vnew = vold
-
-    for t in range(n):
-        if t == 0 or np.mod(t + 1, np.round(n / 10)) == 0:
-            _logger.info("Processing sample : %s" % (t + 1))
-
-        z = X[:, t]
-        r, e = _solveproj(z, L, I, lambda2)
-
-        R[:, t] = r
-        E[:, t] = e
-
-        if method == 'CF':
-            # Closed-form solution
-            A = A + np.outer(r, r.T)
-            B = B + np.outer((z - e), r.T)
-            L = np.dot(B, scipy.linalg.inv(A + I))
-        elif method == 'BCD':
-            # Block-coordinate descent
-            A = A + np.outer(r, r.T)
-            B = B + np.outer((z - e), r.T)
-            L = _updatecol(L, A, B, I)
-        elif method == 'SGD':
-            # Stochastic gradient descent
-            learn = learning_rate * (1 + learning_rate * lambda1 * t)
-            L = L - (np.dot(L, np.outer(r, r.T))
-                     - np.outer((z - e), r.T)
-                     + lambda1 * L) / learn
-        elif method == 'MomentumSGD':
-            # Stochastic gradient descent with momentum
-            learn = learning_rate * (1 + learning_rate * lambda1 * t)
-            vold = momentum * vnew
-            vnew = (np.dot(L, np.outer(r, r.T))
-                     - np.outer((z - e), r.T)
-                     + lambda1 * L) / learn
-            L = L - (vold + vnew)
-
-    # Rescale
-    Xhat = (np.dot(L, R) * X_max) + X_min
-    Ehat = (E * X_max) + X_min
-
-    # Do final SVD to return loadings and
-    # components for the decomposition model
-    U, S, Vh = svd(Xhat)
-    V = Vh.T
-
-    # Chop small singular values which
-    # likely arise from numerical noise
-    # in the SVD.
-    S[rank:] = 0.
-
-    return Xhat, Ehat, U, S, V
->>>>>>> 570c765b
+    return _orpca.finish()