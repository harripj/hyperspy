# -*- coding: utf-8 -*-
# Copyright 2007-2011 The HyperSpy developers
#
# This file is part of  HyperSpy.
#
#  HyperSpy is free software: you can redistribute it and/or modify
# it under the terms of the GNU General Public License as published by
# the Free Software Foundation, either version 3 of the License, or
# (at your option) any later version.
#
#  HyperSpy is distributed in the hope that it will be useful,
# but WITHOUT ANY WARRANTY; without even the implied warranty of
# MERCHANTABILITY or FITNESS FOR A PARTICULAR PURPOSE.  See the
# GNU General Public License for more details.
#
# You should have received a copy of the GNU General Public License
# along with  HyperSpy.  If not, see <http://www.gnu.org/licenses/>.
from __future__ import division

import traits.api as t
import numpy as np

from hyperspy import utils
from hyperspy._signals.eds import EDSSpectrum
from hyperspy.decorators import only_interactive
from hyperspy.gui.eds import TEMParametersUI
from hyperspy.defaults_parser import preferences
import hyperspy.gui.messages as messagesui
from hyperspy.misc.eds import utils as utils_eds


class EDSTEMSpectrum(EDSSpectrum):
    _signal_type = "EDS_TEM"

    def __init__(self, *args, **kwards):
        EDSSpectrum.__init__(self, *args, **kwards)
        # Attributes defaults
        if 'Acquisition_instrument.TEM.Detector.EDS' not in self.metadata:
            if 'Acquisition_instrument.SEM.Detector.EDS' in self.metadata:
                self.metadata.set_item(
                    "Acquisition_instrument.TEM",
                    self.metadata.Acquisition_instrument.SEM)
                del self.metadata.Acquisition_instrument.SEM
        self._set_default_param()

    def _set_default_param(self):
        """Set to value to default (defined in preferences)
        """

        mp = self.metadata
        mp.Signal.signal_type = 'EDS_TEM'

        mp = self.metadata
        if "mp.Acquisition_instrument.TEM.tilt_stage" not in mp:
            mp.set_item(
                "Acquisition_instrument.TEM.tilt_stage",
                preferences.EDS.eds_tilt_stage)
        if "Acquisition_instrument.TEM.Detector.EDS.elevation_angle" not in mp:
            mp.set_item(
                "Acquisition_instrument.TEM.Detector.EDS.elevation_angle",
                preferences.EDS.eds_detector_elevation)
        if "Acquisition_instrument.TEM.Detector.EDS.energy_resolution_MnKa"\
                not in mp:
            mp.set_item("Acquisition_instrument.TEM.Detector.EDS." +
                        "energy_resolution_MnKa",
                        preferences.EDS.eds_mn_ka)
        if "Acquisition_instrument.TEM.Detector.EDS.azimuth_angle" not in mp:
            mp.set_item(
                "Acquisition_instrument.TEM.Detector.EDS.azimuth_angle",
                preferences.EDS.eds_detector_azimuth)

    def set_microscope_parameters(self,
                                  beam_energy=None,
                                  live_time=None,
                                  tilt_stage=None,
                                  azimuth_angle=None,
                                  elevation_angle=None,
                                  energy_resolution_MnKa=None):
        """Set the microscope parameters.

        If no arguments are given, raises an interactive mode to fill
        the values.

        Parameters
        ----------
        beam_energy: float
            The energy of the electron beam in keV

        live_time : float
            In second

        tilt_stage : float
            In degree

        azimuth_angle : float
            In degree

        elevation_angle : float
            In degree

        energy_resolution_MnKa : float
            In eV

        """
        md = self.metadata

        if beam_energy is not None:
            md.set_item("Acquisition_instrument.TEM.beam_energy ", beam_energy)
        if live_time is not None:
            md.set_item(
                "Acquisition_instrument.TEM.Detector.EDS.live_time",
                live_time)
        if tilt_stage is not None:
            md.set_item("Acquisition_instrument.TEM.tilt_stage", tilt_stage)
        if azimuth_angle is not None:
            md.set_item(
                "Acquisition_instrument.TEM.Detector.EDS.azimuth_angle",
                azimuth_angle)
        if elevation_angle is not None:
            md.set_item(
                "Acquisition_instrument.TEM.Detector.EDS.elevation_angle",
                elevation_angle)
        if energy_resolution_MnKa is not None:
            md.set_item(
                "Acquisition_instrument.TEM.Detector.EDS." +
                "energy_resolution_MnKa",
                energy_resolution_MnKa)

        if set([beam_energy, live_time, tilt_stage, azimuth_angle,
               elevation_angle, energy_resolution_MnKa]) == {None}:
            self._are_microscope_parameters_missing()

    @only_interactive
    def _set_microscope_parameters(self):
        tem_par = TEMParametersUI()
        mapping = {
            'Acquisition_instrument.TEM.beam_energy':
                'tem_par.beam_energy',
            'Acquisition_instrument.TEM.tilt_stage':
                'tem_par.tilt_stage',
            'Acquisition_instrument.TEM.Detector.EDS.live_time':
                'tem_par.live_time',
            'Acquisition_instrument.TEM.Detector.EDS.azimuth_angle':
                'tem_par.azimuth_angle',
            'Acquisition_instrument.TEM.Detector.EDS.elevation_angle':
                'tem_par.elevation_angle',
            'Acquisition_instrument.TEM.Detector.EDS.energy_resolution_MnKa':
                'tem_par.energy_resolution_MnKa', }
        for key, value in mapping.iteritems():
            if self.metadata.has_item(key):
                exec('%s = self.metadata.%s' % (value, key))
        tem_par.edit_traits()

        mapping = {
            'Acquisition_instrument.TEM.beam_energy':
                tem_par.beam_energy,
            'Acquisition_instrument.TEM.tilt_stage':
                tem_par.tilt_stage,
            'Acquisition_instrument.TEM.Detector.EDS.live_time':
                tem_par.live_time,
            'Acquisition_instrument.TEM.Detector.EDS.azimuth_angle':
                tem_par.azimuth_angle,
            'Acquisition_instrument.TEM.Detector.EDS.elevation_angle':
                tem_par.elevation_angle,
            'Acquisition_instrument.TEM.Detector.EDS.energy_resolution_MnKa':
                tem_par.energy_resolution_MnKa, }

        for key, value in mapping.iteritems():
            if value != t.Undefined:
                self.metadata.set_item(key, value)
        self._are_microscope_parameters_missing()

    def _are_microscope_parameters_missing(self):
        """Check if the EDS parameters necessary for quantification
        are defined in metadata. Raise in interactive mode
         an UI item to fill or cahnge the values"""
        must_exist = (
            'Acquisition_instrument.TEM.beam_energy',
            'Acquisition_instrument.TEM.Detector.EDS.live_time',)

        missing_parameters = []
        for item in must_exist:
            exists = self.metadata.has_item(item)
            if exists is False:
                missing_parameters.append(item)
        if missing_parameters:
            if preferences.General.interactive is True:
                par_str = "The following parameters are missing:\n"
                for par in missing_parameters:
                    par_str += '%s\n' % par
                par_str += 'Please set them in the following wizard'
                is_ok = messagesui.information(par_str)
                if is_ok:
                    self._set_microscope_parameters()
                else:
                    return True
            else:
                return True
        else:
            return False

    def get_calibration_from(self, ref, nb_pix=1):
        """Copy the calibration and all metadata of a reference.

        Primary use: To add a calibration to ripple file from INCA
        software

        Parameters
        ----------
        ref : signal
            The reference contains the calibration in its
            metadata
        nb_pix : int
            The live time (real time corrected from the "dead time")
            is divided by the number of pixel (spectrums), giving an
            average live time.
        """

        self.original_metadata = ref.original_metadata.deepcopy()
        # Setup the axes_manager
        ax_m = self.axes_manager.signal_axes[0]
        ax_ref = ref.axes_manager.signal_axes[0]
        ax_m.scale = ax_ref.scale
        ax_m.units = ax_ref.units
        ax_m.offset = ax_ref.offset

        # Setup metadata
        if 'Acquisition_instrument.TEM' in ref.metadata:
            mp_ref = ref.metadata.Acquisition_instrument.TEM
        elif 'Acquisition_instrument.SEM' in ref.metadata:
            mp_ref = ref.metadata.Acquisition_instrument.SEM
        else:
            raise ValueError("The reference has no metadata." +
                             "Acquisition_instrument.TEM" +
                             "\n nor metadata.Acquisition_instrument.SEM ")

        mp = self.metadata
        mp.Acquisition_instrument.TEM = mp_ref.deepcopy()
        if mp_ref.has_item("Detector.EDS.live_time"):
            mp.Acquisition_instrument.TEM.Detector.EDS.live_time = \
                mp_ref.Detector.EDS.live_time / nb_pix

<<<<<<< HEAD
    def vacuum_mask(self, threshold=1.0, closing=True):
=======
    def quantification(self,
                       intensities,
                       kfactors,
                       composition_units='weight',
                       navigation_mask=1.0,
                       closing=True,
                       plot_result=False,
                       **kwargs):
        """
        Quantification of intensities to return elemental composition

        Method: Cliff-Lorimer

        Parameters
        ----------
        intensities: list of signal
            the intensitiy for each X-ray lines.
        kfactors: list of float
            The list of kfactor in same order as intensities. Note that
            intensities provided by hyperspy are sorted by the aplhabetical
            order of the X-ray lines. eg. kfactors =[0.982, 1.32, 1.60] for
            ['Al_Ka','Cr_Ka', 'Ni_Ka'].
        composition_units: 'weight' or 'atomic'
            Quantification returns weight percent. By choosing 'atomic', the
            return composition is in atomic percent.
        navigation_mask : None or float or signal
            The navigation locations marked as True are not used in the
            quantification. If int is given the vacuum_mask method is used to
            generate a mask with the int value as threhsold.
            Else provides a signal with the navigation shape.
        closing: bool
            If true, applied a morphologic closing to the mask obtained by
            vacuum_mask.
        plot_result : bool
            If True, plot the calculated composition. If the current
            object is a single spectrum it prints the result instead.
        kwargs
            The extra keyword arguments are passed to plot.

        Return
        ------
        A list of quantified elemental maps (signal) giving the composition of
        the sample in weight or atomic percent.

        Examples
        ---------
        >>> #s is a signals.EDSTEMSpectrum
        >>> s.set_elements(["Al", "Cr", "Ni"])
        >>> s.add_lines()
        >>> kfactors = [0.982, 1.32, 1.60]
        >>> intensities = s.get_lines_intensity()
        >>> res = s.quantification_cliff_lorimer(intensities,kfactors)

        See also
        --------
        vacuum_mask
        """
        if isinstance(navigation_mask, float):
            navigation_mask = self.vacuum_mask(navigation_mask, closing).data
        elif navigation_mask is not None:
            navigation_mask = navigation_mask.data
        xray_lines = self.metadata.Sample.xray_lines
        composition = utils.stack(intensities)
        composition.data = utils_eds.quantification_cliff_lorimer(
            composition.data, kfactors=kfactors,
            mask=navigation_mask) * 100.
        composition = composition.split()
        if composition_units == 'atomic':
            composition = utils.material.weight_to_atomic(composition)
        for i, xray_line in enumerate(xray_lines):
            element, line = utils_eds._get_element_and_line(xray_line)
            composition[i].metadata.General.title = composition_units + \
                ' percent of ' + element
            composition[i].metadata.set_item("Sample.elements", ([element]))
            composition[i].metadata.set_item(
                "Sample.xray_lines", ([xray_line]))
            if plot_result and \
                    composition[i].axes_manager.signal_dimension == 0:
                print("%s (%s): Composition = %.2f %s percent"
                      % (element, xray_line, composition[i].data,
                         composition_units))
        if plot_result and composition[i].axes_manager.signal_dimension != 0:
            utils.plot.plot_signals(composition, **kwargs)
        return composition

    def vacuum_mask(self, threshold=1.0, closing=True, opening=False):
>>>>>>> f92c088d
        """
        Generate mask of the vacuum region

        Parameters
        ----------
        threshold: float
            For a given pixel, maximum value in the energy axis below which the
            pixel is considered as vacuum.
        closing: bool
            If true, applied a morphologic closing to the mask
<<<<<<< HEAD
=======
        opnening: bool
            If true, applied a morphologic opening to the mask
>>>>>>> f92c088d

        Return
        ------
        mask: signal
            The mask of the region
        """
        from scipy.ndimage.morphology import binary_dilation, binary_erosion
        mask = (self.max(-1) <= threshold)
        if closing:
            mask.data = binary_dilation(mask.data, border_value=0)
            mask.data = binary_erosion(mask.data, border_value=1)
<<<<<<< HEAD
=======
        if opening:
            mask.data = binary_erosion(mask.data, border_value=1)
            mask.data = binary_dilation(mask.data, border_value=0)
>>>>>>> f92c088d
        return mask

    def decomposition(self,
                      normalize_poissonian_noise=True,
                      navigation_mask=1.0,
                      closing=True,
                      *args,
                      **kwargs):
        """
        Decomposition with a choice of algorithms

        The results are stored in self.learning_results

        Parameters
        ----------
        normalize_poissonian_noise : bool
            If True, scale the SI to normalize Poissonian noise
        navigation_mask : None or float or boolean numpy array
            The navigation locations marked as True are not used in the
<<<<<<< HEAD
            decompostion. If int is given the vacuum_mask method is used to
            generate a mask with the int value as threhsold.
=======
            decompostion. If float is given the vacuum_mask method is used to
            generate a mask with the float value as threshold.
>>>>>>> f92c088d
        closing: bool
            If true, applied a morphologic closing to the maks obtained by
            vacuum_mask.
        algorithm : 'svd' | 'fast_svd' | 'mlpca' | 'fast_mlpca' | 'nmf' |
            'sparse_pca' | 'mini_batch_sparse_pca'
        output_dimension : None or int
            number of components to keep/calculate
        centre : None | 'variables' | 'trials'
            If None no centring is applied. If 'variable' the centring will be
            performed in the variable axis. If 'trials', the centring will be
            performed in the 'trials' axis. It only has effect when using the
            svd or fast_svd algorithms
        auto_transpose : bool
            If True, automatically transposes the data to boost performance.
            Only has effect when using the svd of fast_svd algorithms.
        signal_mask : boolean numpy array
            The signal locations marked as True are not used in the
            decomposition.
        var_array : numpy array
            Array of variance for the maximum likelihood PCA algorithm
        var_func : function or numpy array
            If function, it will apply it to the dataset to obtain the
            var_array. Alternatively, it can a an array with the coefficients
            of a polynomial.
        polyfit :
        reproject : None | signal | navigation | both
            If not None, the results of the decomposition will be projected in
            the selected masked area.

        See also
        --------
        vacuum_mask,plot_decomposition_factors, plot_decomposition_loadings,
        plot_lev
        """
        if isinstance(navigation_mask, float):
            navigation_mask = self.vacuum_mask(navigation_mask, closing).data
        super(EDSSpectrum, self).decomposition(
            normalize_poissonian_noise=normalize_poissonian_noise,
            navigation_mask=navigation_mask, *args, **kwargs)
        self.learning_results.loadings = np.nan_to_num(
            self.learning_results.loadings)<|MERGE_RESOLUTION|>--- conflicted
+++ resolved
@@ -240,9 +240,6 @@
             mp.Acquisition_instrument.TEM.Detector.EDS.live_time = \
                 mp_ref.Detector.EDS.live_time / nb_pix
 
-<<<<<<< HEAD
-    def vacuum_mask(self, threshold=1.0, closing=True):
-=======
     def quantification(self,
                        intensities,
                        kfactors,
@@ -329,7 +326,6 @@
         return composition
 
     def vacuum_mask(self, threshold=1.0, closing=True, opening=False):
->>>>>>> f92c088d
         """
         Generate mask of the vacuum region
 
@@ -340,11 +336,8 @@
             pixel is considered as vacuum.
         closing: bool
             If true, applied a morphologic closing to the mask
-<<<<<<< HEAD
-=======
         opnening: bool
             If true, applied a morphologic opening to the mask
->>>>>>> f92c088d
 
         Return
         ------
@@ -356,12 +349,9 @@
         if closing:
             mask.data = binary_dilation(mask.data, border_value=0)
             mask.data = binary_erosion(mask.data, border_value=1)
-<<<<<<< HEAD
-=======
         if opening:
             mask.data = binary_erosion(mask.data, border_value=1)
             mask.data = binary_dilation(mask.data, border_value=0)
->>>>>>> f92c088d
         return mask
 
     def decomposition(self,
@@ -381,13 +371,8 @@
             If True, scale the SI to normalize Poissonian noise
         navigation_mask : None or float or boolean numpy array
             The navigation locations marked as True are not used in the
-<<<<<<< HEAD
-            decompostion. If int is given the vacuum_mask method is used to
-            generate a mask with the int value as threhsold.
-=======
             decompostion. If float is given the vacuum_mask method is used to
             generate a mask with the float value as threshold.
->>>>>>> f92c088d
         closing: bool
             If true, applied a morphologic closing to the maks obtained by
             vacuum_mask.
