--- conflicted
+++ resolved
@@ -456,15 +456,10 @@
             self.update_plot(render_figure=True, update_ylimits=False)
 
     def as_signal(self, component_list=None, out_of_range_to_nan=True,
-<<<<<<< HEAD
                   show_progressbar=None, out=None, **kwargs):
         """Returns a recreation of the dataset using the model.
-        The spectral range that is not fitted is filled with nans.
-=======
-                  show_progressbar=None, out=None, parallel=None, max_workers=None):
-        """Returns a recreation of the dataset using the model. By default, the
-        signal range outside of the fitted range is filled with nans.
->>>>>>> 0f29dd87
+
+        By default, the signal range outside of the fitted range is filled with nans.
 
         Parameters
         ----------
