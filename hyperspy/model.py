# -*- coding: utf-8 -*-
# Copyright 2007-2015 The HyperSpy developers
#
# This file is part of  HyperSpy.
#
#  HyperSpy is free software: you can redistribute it and/or modify
# it under the terms of the GNU General Public License as published by
# the Free Software Foundation, either version 3 of the License, or
# (at your option) any later version.
#
#  HyperSpy is distributed in the hope that it will be useful,
# but WITHOUT ANY WARRANTY; without even the implied warranty of
# MERCHANTABILITY or FITNESS FOR A PARTICULAR PURPOSE.  See the
# GNU General Public License for more details.
#
# You should have received a copy of the GNU General Public License
# along with  HyperSpy.  If not, see <http://www.gnu.org/licenses/>.

import copy
import os
import tempfile
import warnings
import numbers
import numpy as np
import scipy.odr as odr
from scipy.optimize import (leastsq,
                            fmin,
                            fmin_cg,
                            fmin_ncg,
                            fmin_bfgs,
                            fmin_l_bfgs_b,
                            fmin_tnc,
                            fmin_powell)
from traits.trait_errors import TraitError

from hyperspy import messages
import hyperspy.drawing.spectrum
from hyperspy.drawing.utils import on_figure_window_close
from hyperspy.external import progressbar
from hyperspy._signals.eels import Spectrum
from hyperspy.defaults_parser import preferences
from hyperspy.axes import generate_axis
from hyperspy.exceptions import WrongObjectError
from hyperspy.decorators import interactive_range_selector
from hyperspy.external.mpfit.mpfit import mpfit
from hyperspy.axes import AxesManager
from hyperspy.drawing.widgets import (DraggableVerticalLine,
                                      DraggableLabel)
from hyperspy.gui.tools import ComponentFit
from hyperspy.component import Component
from hyperspy.signal import Signal


class Model(list):

    """One-dimensional model and data fitting.

    A model is constructed as a linear combination of :mod:`components` that
    are added to the model using :meth:`append` or :meth:`extend`. There
    are many predifined components available in the in the :mod:`components`
    module. If needed, new components can easyly created using the code of
    existing components as a template.

    Once defined, the model can be fitted to the data using :meth:`fit` or
    :meth:`multifit`. Once the optimizer reaches the convergence criteria or
    the maximum number of iterations the new value of the component parameters
    are stored in the components.

    It is possible to access the components in the model by their name or by
    the index in the model. An example is given at the end of this docstring.

    Attributes
    ----------

    spectrum : Spectrum instance
        It contains the data to fit.
    chisq : A Signal of floats
        Chi-squared of the signal (or np.nan if not yet fit)
    dof : A Signal of integers
        Degrees of freedom of the signal (0 if not yet fit)
    red_chisq

    Methods
    -------

    append
        Append one component to the model.
    extend
        Append multiple components to the model.
    remove
        Remove component from model.
    as_signal
        Generate a Spectrum instance (possible multidimensional)
        from the model.
    store_current_values
        Store the value of the parameters at the current position.
    fetch_stored_values
        Fetch stored values of the parameters.
    update_plot
        Force a plot update. (In most cases the plot should update
        automatically.)
    set_signal_range, remove_signal range, reset_signal_range,
    add signal_range.
        Customize the signal range to fit.
    fit, multifit
        Fit the model to the data at the current position or the
        full dataset.
    save_parameters2file, load_parameters_from_file
        Save/load the parameter values to/from a file.
    plot
        Plot the model and the data.
    enable_plot_components, disable_plot_components
        Plot each component separately. (Use after `plot`.)
    set_current_values_to
        Set the current value of all the parameters of the given component as
        the value for all the dataset.
    export_results
        Save the value of the parameters in separate files.
    plot_results
        Plot the value of all parameters at all positions.
    print_current_values
        Print the value of the parameters at the current position.
    enable_adjust_position, disable_adjust_position
        Enable/disable interactive adjustment of the position of the components
        that have a well defined position. (Use after `plot`).
    fit_component
        Fit just the given component in the given signal range, that can be
        set interactively.
    set_parameters_not_free, set_parameters_free
        Fit the `free` status of several components and parameters at once.
    set_parameters_value
        Set the value of a parameter in components in a model to a specified
        value.

    Examples
    --------
    In the following example we create a histogram from a normal distribution
    and fit it with a gaussian component. It demonstrates how to create
    a model from a :class:`~._signals.spectrum.Spectrum` instance, add
    components to it, adjust the value of the parameters of the components,
    fit the model to the data and access the components in the model.

    >>> s = signals.Spectrum(
            np.random.normal(scale=2, size=10000)).get_histogram()
    >>> g = components.Gaussian()
    >>> m = s.create_model()
    >>> m.append(g)
    >>> m.print_current_values()
    Components	Parameter	Value
    Gaussian
                sigma	1.000000
                A	1.000000
                centre	0.000000
    >>> g.centre.value = 3
    >>> m.print_current_values()
    Components	Parameter	Value
    Gaussian
                sigma	1.000000
                A	1.000000
                centre	3.000000
    >>> g.sigma.value
    1.0
    >>> m.fit()
    >>> g.sigma.value
    1.9779042300856682
    >>> m[0].sigma.value
    1.9779042300856682
    >>> m["Gaussian"].centre.value
    -0.072121936813224569

    """

    _firstimetouch = True

    def __hash__(self):
        # This is needed to simulate a hashable object so that PySide does not
        # raise an exception when using windows.connect
        return id(self)

    def __init__(self, spectrum):
        self.convolved = False
        self.spectrum = spectrum
        self.axes_manager = self.spectrum.axes_manager
        self.axis = self.axes_manager.signal_axes[0]
        self.axes_manager.connect(self.fetch_stored_values)

        self.free_parameters_boundaries = None
        self.channel_switches = np.array([True] * len(self.axis.axis))
        self._low_loss = None
        self._position_widgets = []
        self._plot = None
        self._model_line = None

        self.chisq = spectrum._get_navigation_signal()
        self.chisq.change_dtype("float")
        self.chisq.data.fill(np.nan)
        self.chisq.metadata.General.title = \
            self.spectrum.metadata.General.title + ' chi-squared'
        self.dof = self.chisq._deepcopy_with_new_data(
            np.zeros_like(
                self.chisq.data,
                dtype='int'))
        self.dof.metadata.General.title = \
            self.spectrum.metadata.General.title + ' degrees of freedom'
        self._suspend_update = False
        self._adjust_position_all = None
        self._plot_components = False

    def __repr__(self):
        return u"<Model %s>".encode('utf8') % super(Model, self).__repr__()

    def _get_component(self, thing):
        if isinstance(thing, int) or isinstance(thing, basestring):
            thing = self[thing]
        elif not isinstance(thing, Component):
            raise ValueError("Not a component or component id.")
        if thing in self:
            return thing
        else:
            raise ValueError("The component is not in the model.")

    def insert(self, **kwargs):
        raise NotImplementedError

    @property
    def spectrum(self):
        return self._spectrum

    @spectrum.setter
    def spectrum(self, value):
        if isinstance(value, Spectrum):
            self._spectrum = value
        else:
            raise WrongObjectError(str(type(value)), 'Spectrum')

    @property
    def low_loss(self):
        return self._low_loss

    @low_loss.setter
    def low_loss(self, value):
        if value is not None:
            if (value.axes_manager.navigation_shape !=
                    self.spectrum.axes_manager.navigation_shape):
                raise ValueError('The low-loss does not have '
                                 'the same navigation dimension as the '
                                 'core-loss')
            self._low_loss = value
            self.set_convolution_axis()
            self.convolved = True
        else:
            self._low_loss = value
            self.convolution_axis = None
            self.convolved = False

    # Extend the list methods to call the _touch when the model is modified

    def append(self, thing):
        # Check if any of the other components in the model has the same name
        if thing in self:
            raise ValueError("Component already in model")
        component_name_list = []
        for component in self:
            component_name_list.append(component.name)
        name_string = ""
        if thing.name:
            name_string = thing.name
        else:
            name_string = thing._id_name

        if name_string in component_name_list:
            temp_name_string = name_string
            index = 0
            while temp_name_string in component_name_list:
                temp_name_string = name_string + "_" + str(index)
                index += 1
            name_string = temp_name_string
        thing.name = name_string

        thing._axes_manager = self.axes_manager
        thing._create_arrays()
        list.append(self, thing)
        thing.model = self
        self._touch()
        if self._plot_components:
            self._plot_component(thing)
        if self._adjust_position_all is not None:
            self._make_position_adjuster(thing, self._adjust_position_all[0],
                                         self._adjust_position_all[1])

    def extend(self, iterable):
        for object in iterable:
            self.append(object)

    def __delitem__(self, thing):
<<<<<<< HEAD
        list.__delitem__(self, thing)
        thing.model = None
=======
        thing = self.__getitem__(thing)
        thing.model = None
        list.__delitem__(self, self.index(thing))
>>>>>>> 1ab97145
        self._touch()

    def remove(self, thing, touch=True):
        """Remove component from model.

        Examples
        --------

        >>> s = signals.Spectrum(np.empty(1))
        >>> m = s.create_model()
        >>> g = components.Gaussian()
        >>> m.append(g)

        You could remove `g` like this

        >>> m.remove(g)

        Like this:

        >>> m.remove("Gaussian")

        Or like this:

        >>> m.remove(0)

        """
        thing = self._get_component(thing)
        for pw in self._position_widgets:
            if hasattr(pw, 'component') and pw.component is thing:
                pw.component._position.twin = None
                del pw.component
                pw.close()
                del pw
        if hasattr(thing, '_model_plot_line'):
            line = thing._model_plot_line
            line.close()
            del line
            idx = self.index(thing)
            self.spectrum._plot.signal_plot.ax_lines.remove(
                self.spectrum._plot.signal_plot.ax_lines[2 + idx])
        list.remove(self, thing)
        thing.model = None
        if touch is True:
            self._touch()
        if self._plot_active:
            self.update_plot()

    def _touch(self):
        """Run model setup tasks

        This function is called everytime that we add or remove components
        from the model.

        """
        if self._plot_active is True:
            self._connect_parameters2update_plot()

    __touch = _touch

    def set_convolution_axis(self):
        """
        Creates an axis to use to generate the data of the model in the precise
        scale to obtain the correct axis and origin after convolution with the
        lowloss spectrum.
        """
        ll_axis = self.low_loss.axes_manager.signal_axes[0]
        dimension = self.axis.size + ll_axis.size - 1
        step = self.axis.scale
        knot_position = ll_axis.size - ll_axis.value2index(0) - 1
        self.convolution_axis = generate_axis(self.axis.offset, step,
                                              dimension, knot_position)

    def _connect_parameters2update_plot(self):
        if self._plot_active is False:
            return
        for i, component in enumerate(self):
            component.connect(
                self._model_line.update)
            for parameter in component.parameters:
                parameter.connect(self._model_line.update)
        if self._plot_components is True:
            self._connect_component_lines()

    def _disconnect_parameters2update_plot(self):
        if self._model_line is None:
            return
        for component in self:
            component.disconnect(self._model_line.update)
            for parameter in component.parameters:
                parameter.disconnect(self._model_line.update)
        if self._plot_components is True:
            self._disconnect_component_lines()

    def as_signal(self, component_list=None, out_of_range_to_nan=True,
                  show_progressbar=None):
        """Returns a recreation of the dataset using the model.
        the spectral range that is not fitted is filled with nans.

        Parameters
        ----------
        component_list : list of hyperspy components, optional
            If a list of components is given, only the components given in the
            list is used in making the returned spectrum. The components can
            be specified by name, index or themselves.
        out_of_range_to_nan : bool
            If True the spectral range that is not fitted is filled with nans.
        show_progressbar : None or bool
            If True, display a progress bar. If None the default is set in
            `preferences`.

        Returns
        -------
        spectrum : An instance of the same class as `spectrum`.

        Examples
        --------
        >>> s = signals.Spectrum(np.random.random((10,100)))
        >>> m = s.create_model()
        >>> l1 = components.Lorentzian()
        >>> l2 = components.Lorentzian()
        >>> m.append(l1)
        >>> m.append(l2)
        >>> s1 = m.as_signal()
        >>> s2 = m.as_signal(component_list=[l1])

        """
        # change actual values to whatever except bool
        _multi_on_ = '_multi_on_'
        _multi_off_ = '_multi_off_'
        if show_progressbar is None:
            show_progressbar = preferences.General.show_progressbar

        if component_list:
            component_list = [self._get_component(x) for x in component_list]
            active_state = []
            for component_ in self:
                if component_.active_is_multidimensional:
                    if component_ not in component_list:
                        active_state.append(_multi_off_)
                        component_._toggle_connect_active_array(False)
                        component_.active = False
                    else:
                        active_state.append(_multi_on_)
                else:
                    active_state.append(component_.active)
                    if component_ in component_list:
                        component_.active = True
                    else:
                        component_.active = False
        data = np.empty(self.spectrum.data.shape, dtype='float')
        data.fill(np.nan)
        if out_of_range_to_nan is True:
            channel_switches_backup = copy.copy(self.channel_switches)
            self.channel_switches[:] = True
        maxval = self.axes_manager.navigation_size
        pbar = progressbar.progressbar(maxval=maxval,
                                       disabled=not show_progressbar)
        i = 0
        for index in self.axes_manager:
            self.fetch_stored_values(only_fixed=False)
            data[self.axes_manager._getitem_tuple][
                self.channel_switches] = self.__call__(
                non_convolved=not self.convolved, onlyactive=True)
            i += 1
            if maxval > 0:
                pbar.update(i)
        pbar.finish()
        if out_of_range_to_nan is True:
            self.channel_switches[:] = channel_switches_backup
        spectrum = self.spectrum.__class__(
            data,
            axes=self.spectrum.axes_manager._get_axes_dicts())
        spectrum.metadata.General.title = (
            self.spectrum.metadata.General.title + " from fitted model")
        spectrum.metadata.Signal.binned = self.spectrum.metadata.Signal.binned

        if component_list:
            for component_ in self:
                active_s = active_state.pop(0)
                if isinstance(active_s, bool):
                    component_.active = active_s
                else:
                    if active_s == _multi_off_:
                        component_._toggle_connect_active_array(True)
        return spectrum

    @property
    def _plot_active(self):
        if self._plot is not None and self._plot.is_active() is True:
            return True
        else:
            return False

    def _set_p0(self):
        self.p0 = ()
        for component in self:
            if component.active:
                for parameter in component.free_parameters:
                    self.p0 = (self.p0 + (parameter.value,)
                               if parameter._number_of_elements == 1
                               else self.p0 + parameter.value)

    def set_boundaries(self):
        """Generate the boundary list.

        Necessary before fitting with a boundary aware optimizer.

        """
        self.free_parameters_boundaries = []
        for component in self:
            if component.active:
                for param in component.free_parameters:
                    if param._number_of_elements == 1:
                        self.free_parameters_boundaries.append((
                            param._bounds))
                    else:
                        self.free_parameters_boundaries.extend((
                            param._bounds))

    def set_mpfit_parameters_info(self):
        self.mpfit_parinfo = []
        for component in self:
            if component.active:
                for param in component.free_parameters:
                    limited = [False, False]
                    limits = [0, 0]
                    if param.bmin is not None:
                        limited[0] = True
                        limits[0] = param.bmin
                    if param.bmax is not None:
                        limited[1] = True
                        limits[1] = param.bmax
                    if param._number_of_elements == 1:
                        self.mpfit_parinfo.append(
                            {'limited': limited,
                             'limits': limits})
                    else:
                        self.mpfit_parinfo.extend((
                            {'limited': limited,
                             'limits': limits},) * param._number_of_elements)

    def store_current_values(self):
        """ Store the parameters of the current coordinates into the
        parameters array.

        If the parameters array has not being defined yet it creates it filling
        it with the current parameters."""
        for component in self:
            if component.active:
                component.store_current_parameters_in_map()

    def fetch_stored_values(self, only_fixed=False):
        """Fetch the value of the parameters that has been previously stored.

        Parameters
        ----------
        only_fixed : bool
            If True, only the fixed parameters are fetched.

        See Also
        --------
        store_current_values

        """
        switch_aap = self._plot_active is not False
        if switch_aap is True:
            self._disconnect_parameters2update_plot()
        for component in self:
            component.fetch_stored_values(only_fixed=only_fixed)
        if switch_aap is True:
            self._connect_parameters2update_plot()
            self.update_plot()

    def update_plot(self, *args, **kwargs):
        """Update model plot.

        The updating can be suspended using `suspend_update`.

        See Also
        --------
        suspend_update
        resume_update

        """
        if self._plot_active is True and self._suspend_update is False:
            try:
                self._update_model_line()
                for component in [component for component in self if
                                  component.active is True]:
                    self._update_component_line(component)
            except:
                self._disconnect_parameters2update_plot()

    def suspend_update(self):
        """Prevents plot from updating until resume_update() is called

        See Also
        --------
        resume_update
        update_plot
        """
        if self._suspend_update is False:
            self._suspend_update = True
            self._disconnect_parameters2update_plot()
        else:
            warnings.warn("Update already suspended, does nothing.")

    def resume_update(self, update=True):
        """Resumes plot update after suspension by suspend_update()

        Parameters
        ----------
        update : bool, optional
            If True, also updates plot after resuming (default).

        See Also
        --------
        suspend_update
        update_plot
        """
        if self._suspend_update is True:
            self._suspend_update = False
            self._connect_parameters2update_plot()
            if update is True:
                # Ideally, the update flag should in stead work like this:
                # If update is true, update_plot is called if any action
                # would have called it while updating was suspended.
                # However, this is prohibitively difficult to track, so
                # in stead it is simply assume that a change has happened
                # between suspend and resume, and therefore that the plot
                # needs to update. As we do not know what has changed,
                # all components need to update. This can however be
                # suppressed by setting update to false
                self.update_plot()
        else:
            warnings.warn("Update not suspended, nothing to resume.")

    def _update_model_line(self):
        if (self._plot_active is True and
                self._model_line is not None):
            self._model_line.update()

    def _fetch_values_from_p0(self, p_std=None):
        """Fetch the parameter values from the output of the optimzer `self.p0`

        Parameters
        ----------
        p_std : array
            array containing the corresponding standard deviatio
            n

        """
        comp_p_std = None
        counter = 0
        for component in self:  # Cut the parameters list
            if component.active is True:
                if p_std is not None:
                    comp_p_std = p_std[
                        counter: counter +
                        component._nfree_param]
                component.fetch_values_from_array(
                    self.p0[counter: counter + component._nfree_param],
                    comp_p_std, onlyfree=True)
                counter += component._nfree_param

    # Defines the functions for the fitting process -------------------------
    def _model2plot(self, axes_manager, out_of_range2nans=True):
        old_axes_manager = None
        if axes_manager is not self.axes_manager:
            old_axes_manager = self.axes_manager
            self.axes_manager = axes_manager
            self.fetch_stored_values()
        s = self.__call__(non_convolved=False, onlyactive=True)
        if old_axes_manager is not None:
            self.axes_manager = old_axes_manager
            self.fetch_stored_values()
        if out_of_range2nans is True:
            ns = np.empty(self.axis.axis.shape)
            ns.fill(np.nan)
            ns[self.channel_switches] = s
            s = ns
        return s

    def __call__(self, non_convolved=False, onlyactive=False):
        """Returns the corresponding model for the current coordinates

        Parameters
        ----------
        non_convolved : bool
            If True it will return the deconvolved model
        only_active : bool
            If True, only the active components will be used to build the
            model.

        cursor: 1 or 2

        Returns
        -------
        numpy array
        """

        if self.convolved is False or non_convolved is True:
            axis = self.axis.axis[self.channel_switches]
            sum_ = np.zeros(len(axis))
            if onlyactive is True:
                for component in self:  # Cut the parameters list
                    if component.active:
                        np.add(sum_, component.function(axis),
                               sum_)
            else:
                for component in self:  # Cut the parameters list
                    np.add(sum_, component.function(axis),
                           sum_)
            to_return = sum_

        else:  # convolved
            counter = 0
            sum_convolved = np.zeros(len(self.convolution_axis))
            sum_ = np.zeros(len(self.axis.axis))
            for component in self:  # Cut the parameters list
                if onlyactive:
                    if component.active:
                        if component.convolved:
                            np.add(sum_convolved,
                                   component.function(
                                       self.convolution_axis), sum_convolved)
                        else:
                            np.add(sum_,
                                   component.function(self.axis.axis), sum_)
                        counter += component._nfree_param
                else:
                    if component.convolved:
                        np.add(sum_convolved,
                               component.function(self.convolution_axis),
                               sum_convolved)
                    else:
                        np.add(sum_, component.function(self.axis.axis),
                               sum_)
                    counter += component._nfree_param
            to_return = sum_ + np.convolve(
                self.low_loss(self.axes_manager),
                sum_convolved, mode="valid")
            to_return = to_return[self.channel_switches]
        if self.spectrum.metadata.Signal.binned is True:
            to_return *= self.spectrum.axes_manager[-1].scale
        return to_return

    # TODO: the way it uses the axes
    def _set_signal_range_in_pixels(self, i1=None, i2=None):
        """Use only the selected spectral range in the fitting routine.

        Parameters
        ----------
        i1 : Int
        i2 : Int

        Notes
        -----
        To use the full energy range call the function without arguments.
        """

        self.backup_channel_switches = copy.copy(self.channel_switches)
        self.channel_switches[:] = False
        self.channel_switches[i1:i2] = True
        self.update_plot()

    @interactive_range_selector
    def set_signal_range(self, x1=None, x2=None):
        """Use only the selected spectral range defined in its own units in the
        fitting routine.

        Parameters
        ----------
        E1 : None or float
        E2 : None or float

        Notes
        -----
        To use the full energy range call the function without arguments.
        """
        i1, i2 = self.axis.value_range_to_indices(x1, x2)
        self._set_signal_range_in_pixels(i1, i2)

    def _remove_signal_range_in_pixels(self, i1=None, i2=None):
        """Removes the data in the given range from the data range that
        will be used by the fitting rountine

        Parameters
        ----------
        x1 : None or float
        x2 : None or float
        """
        self.channel_switches[i1:i2] = False
        self.update_plot()

    @interactive_range_selector
    def remove_signal_range(self, x1=None, x2=None):
        """Removes the data in the given range from the data range that
        will be used by the fitting rountine

        Parameters
        ----------
        x1 : None or float
        x2 : None or float

        """
        i1, i2 = self.axis.value_range_to_indices(x1, x2)
        self._remove_signal_range_in_pixels(i1, i2)

    def reset_signal_range(self):
        """Resets the data range"""
        self._set_signal_range_in_pixels()

    def _add_signal_range_in_pixels(self, i1=None, i2=None):
        """Adds the data in the given range from the data range that
        will be used by the fitting rountine

        Parameters
        ----------
        x1 : None or float
        x2 : None or float
        """
        self.channel_switches[i1:i2] = True
        self.update_plot()

    @interactive_range_selector
    def add_signal_range(self, x1=None, x2=None):
        """Adds the data in the given range from the data range that
        will be used by the fitting rountine

        Parameters
        ----------
        x1 : None or float
        x2 : None or float

        """
        i1, i2 = self.axis.value_range_to_indices(x1, x2)
        self._add_signal_range_in_pixels(i1, i2)

    def reset_the_signal_range(self):
        self.channel_switches[:] = True
        self.update_plot()

    def _model_function(self, param):

        if self.convolved is True:
            counter = 0
            sum_convolved = np.zeros(len(self.convolution_axis))
            sum = np.zeros(len(self.axis.axis))
            for component in self:  # Cut the parameters list
                if component.active:
                    if component.convolved is True:
                        np.add(sum_convolved, component.__tempcall__(param[
                            counter:counter + component._nfree_param],
                            self.convolution_axis), sum_convolved)
                    else:
                        np.add(
                            sum,
                            component.__tempcall__(
                                param[
                                    counter:counter +
                                    component._nfree_param],
                                self.axis.axis),
                            sum)
                    counter += component._nfree_param

            to_return = (sum + np.convolve(self.low_loss(self.axes_manager),
                                           sum_convolved, mode="valid"))[
                self.channel_switches]

        else:
            axis = self.axis.axis[self.channel_switches]
            counter = 0
            first = True
            for component in self:  # Cut the parameters list
                if component.active:
                    if first is True:
                        sum = component.__tempcall__(
                            param[
                                counter:counter +
                                component._nfree_param],
                            axis)
                        first = False
                    else:
                        sum += component.__tempcall__(
                            param[
                                counter:counter +
                                component._nfree_param],
                            axis)
                    counter += component._nfree_param
            to_return = sum

        if self.spectrum.metadata.Signal.binned is True:
            to_return *= self.spectrum.axes_manager[-1].scale
        return to_return

    # noinspection PyAssignmentToLoopOrWithParameter
    def _jacobian(self, param, y, weights=None):
        if self.convolved is True:
            counter = 0
            grad = np.zeros(len(self.axis.axis))
            for component in self:  # Cut the parameters list
                if component.active:
                    component.fetch_values_from_array(
                        param[
                            counter:counter +
                            component._nfree_param],
                        onlyfree=True)
                    if component.convolved:
                        for parameter in component.free_parameters:
                            par_grad = np.convolve(
                                parameter.grad(self.convolution_axis),
                                self.low_loss(self.axes_manager),
                                mode="valid")
                            if parameter._twins:
                                for par in parameter._twins:
                                    np.add(par_grad, np.convolve(
                                        par.grad(
                                            self.convolution_axis),
                                        self.low_loss(self.axes_manager),
                                        mode="valid"), par_grad)
                            grad = np.vstack((grad, par_grad))
                        counter += component._nfree_param
                    else:
                        for parameter in component.free_parameters:
                            par_grad = parameter.grad(self.axis.axis)
                            if parameter._twins:
                                for par in parameter._twins:
                                    np.add(par_grad, par.grad(
                                        self.axis.axis), par_grad)
                            grad = np.vstack((grad, par_grad))
                        counter += component._nfree_param
            if weights is None:
                to_return = grad[1:, self.channel_switches]
            else:
                to_return = grad[1:, self.channel_switches] * weights
        else:
            axis = self.axis.axis[self.channel_switches]
            counter = 0
            grad = axis
            for component in self:  # Cut the parameters list
                if component.active:
                    component.fetch_values_from_array(
                        param[
                            counter:counter +
                            component._nfree_param],
                        onlyfree=True)
                    for parameter in component.free_parameters:
                        par_grad = parameter.grad(axis)
                        if parameter._twins:
                            for par in parameter._twins:
                                np.add(par_grad, par.grad(
                                    axis), par_grad)
                        grad = np.vstack((grad, par_grad))
                    counter += component._nfree_param
            if weights is None:
                to_return = grad[1:, :]
            else:
                to_return = grad[1:, :] * weights
        if self.spectrum.metadata.Signal.binned is True:
            to_return *= self.spectrum.axes_manager[-1].scale
        return to_return

    def _function4odr(self, param, x):
        return self._model_function(param)

    def _jacobian4odr(self, param, x):
        return self._jacobian(param, x)

    def _poisson_likelihood_function(self, param, y, weights=None):
        """Returns the likelihood function of the model for the given
        data and parameters
        """
        mf = self._model_function(param)
        with np.errstate(invalid='ignore'):
            return -(y * np.log(mf) - mf).sum()

    def _gradient_ml(self, param, y, weights=None):
        mf = self._model_function(param)
        return -(self._jacobian(param, y) * (y / mf - 1)).sum(1)

    def _errfunc(self, param, y, weights=None):
        errfunc = self._model_function(param) - y
        if weights is None:
            return errfunc
        else:
            return errfunc * weights

    def _errfunc2(self, param, y, weights=None):
        if weights is None:
            return ((self._errfunc(param, y)) ** 2).sum()
        else:
            return ((weights * self._errfunc(param, y)) ** 2).sum()

    def _gradient_ls(self, param, y, weights=None):
        gls = (2 * self._errfunc(param, y, weights) *
               self._jacobian(param, y)).sum(1)
        return gls

    def _errfunc4mpfit(self, p, fjac=None, x=None, y=None,
                       weights=None):
        if fjac is None:
            errfunc = self._model_function(p) - y
            if weights is not None:
                errfunc *= weights
            status = 0
            return [status, errfunc]
        else:
            return [0, self._jacobian(p, y).T]

    def _calculate_chisq(self):
        if self.spectrum.metadata.has_item('Signal.Noise_properties.variance'):

            variance = self.spectrum.metadata.Signal.Noise_properties.variance
            if isinstance(variance, Signal):
                variance = variance.data.__getitem__(
                    self.spectrum.axes_manager._getitem_tuple
                )[self.channel_switches]
        else:
            variance = 1.0
        d = self(onlyactive=True) - self.spectrum()[self.channel_switches]
        d *= d / (1. * variance)  # d = difference^2 / variance.
        self.chisq.data[self.spectrum.axes_manager.indices[::-1]] = sum(d)

    def _set_current_degrees_of_freedom(self):
        self.dof.data[self.spectrum.axes_manager.indices[::-1]] = len(self.p0)

    @property
    def red_chisq(self):
        """Reduced chi-squared. Calculated from self.chisq and self.dof
        """
        tmp = self.chisq / (- self.dof + sum(self.channel_switches) - 1)
        tmp.metadata.General.title = self.spectrum.metadata.General.title + \
            ' reduced chi-squared'
        return tmp

    def fit(self, fitter=None, method='ls', grad=False,
            bounded=False, ext_bounding=False, update_plot=False,
            **kwargs):
        """Fits the model to the experimental data.

        The chi-squared, reduced chi-squared and the degrees of freedom are
        computed automatically when fitting. They are stored as signals, in the
        `chisq`, `red_chisq`  and `dof`. Note that,
        unless ``metadata.Signal.Noise_properties.variance`` contains an
        accurate estimation of the variance of the data, the chi-squared and
        reduced chi-squared cannot be computed correctly. This is also true for
        homocedastic noise.

        Parameters
        ----------
        fitter : {None, "leastsq", "odr", "mpfit", "fmin"}
            The optimizer to perform the fitting. If None the fitter
            defined in `preferences.Model.default_fitter` is used.
            "leastsq" performs least squares using the Levenberg–Marquardt
            algorithm.
            "mpfit"  performs least squares using the Levenberg–Marquardt
            algorithm and, unlike "leastsq", support bounded optimization.
            "fmin" performs curve fitting using a downhill simplex algorithm.
            It is less robust than the Levenberg-Marquardt based optimizers,
            but, at present, it is the only one that support maximum likelihood
            optimization for poissonian noise.
            "odr" performs the optimization using the orthogonal distance
            regression algorithm. It does not support bounds.
            "leastsq", "odr" and "mpfit" can estimate the standard deviation of
            the estimated value of the parameters if the
            "metada.Signal.Noise_properties.variance" attribute is defined.
            Note that if it is not defined the standard deviation is estimated
            using variance equal 1, what, if the noise is heterocedatic, will
            result in a biased estimation of the parameter values and errors.i
            If `variance` is a `Signal` instance of the
            same `navigation_dimension` as the spectrum, and `method` is "ls"
            weighted least squares is performed.
        method : {'ls', 'ml'}
            Choose 'ls' (default) for least squares and 'ml' for poissonian
            maximum-likelihood estimation.  The latter is only available when
            `fitter` is "fmin".
        grad : bool
            If True, the analytical gradient is used if defined to
            speed up the optimization.
        bounded : bool
            If True performs bounded optimization if the fitter
            supports it. Currently only "mpfit" support it.
        update_plot : bool
            If True, the plot is updated during the optimization
            process. It slows down the optimization but it permits
            to visualize the optimization progress.
        ext_bounding : bool
            If True, enforce bounding by keeping the value of the
            parameters constant out of the defined bounding area.

        **kwargs : key word arguments
            Any extra key word argument will be passed to the chosen
            fitter. For more information read the docstring of the optimizer
            of your choice in `scipy.optimize`.

        See Also
        --------
        multifit

        """

        if fitter is None:
            fitter = preferences.Model.default_fitter
        switch_aap = (update_plot != self._plot_active)
        if switch_aap is True and update_plot is False:
            self._disconnect_parameters2update_plot()

        self.p_std = None
        self._set_p0()
        if ext_bounding:
            self._enable_ext_bounding()
        if grad is False:
            approx_grad = True
            jacobian = None
            odr_jacobian = None
            grad_ml = None
            grad_ls = None
        else:
            approx_grad = False
            jacobian = self._jacobian
            odr_jacobian = self._jacobian4odr
            grad_ml = self._gradient_ml
            grad_ls = self._gradient_ls

        if bounded is True and fitter not in ("mpfit", "tnc", "l_bfgs_b"):
            raise NotImplementedError("Bounded optimization is only available "
                                      "for the mpfit optimizer.")
        if method == 'ml':
            weights = None
            if fitter != "fmin":
                raise NotImplementedError("Maximum likelihood estimation "
                                          'is only implemented for the "fmin" '
                                          'optimizer')
        elif method == "ls":
            if ("Signal.Noise_properties.variance" not in
                    self.spectrum.metadata):
                variance = 1
            else:
                variance = self.spectrum.metadata.Signal.\
                    Noise_properties.variance
                if isinstance(variance, Signal):
                    if (variance.axes_manager.navigation_shape ==
                            self.spectrum.axes_manager.navigation_shape):
                        variance = variance.data.__getitem__(
                            self.axes_manager._getitem_tuple)[
                            self.channel_switches]
                    else:
                        raise AttributeError(
                            "The `navigation_shape` of the variance signals "
                            "is not equal to the variance shape of the "
                            "spectrum")
                elif not isinstance(variance, numbers.Number):
                    raise AttributeError(
                        "Variance must be a number or a `Signal` instance but "
                        "currently it is a %s" % type(variance))

            weights = 1. / np.sqrt(variance)
        else:
            raise ValueError(
                'method must be "ls" or "ml" but %s given' %
                method)
        args = (self.spectrum()[self.channel_switches],
                weights)

        # Least squares "dedicated" fitters
        if fitter == "leastsq":
            output = \
                leastsq(self._errfunc, self.p0[:], Dfun=jacobian,
                        col_deriv=1, args=args, full_output=True, **kwargs)

            self.p0, pcov = output[0:2]

            if (self.axis.size > len(self.p0)) and pcov is not None:
                pcov *= ((self._errfunc(self.p0, *args) ** 2).sum() /
                         (len(args[0]) - len(self.p0)))
                self.p_std = np.sqrt(np.diag(pcov))
            self.fit_output = output

        elif fitter == "odr":
            modelo = odr.Model(fcn=self._function4odr,
                               fjacb=odr_jacobian)
            mydata = odr.RealData(
                self.axis.axis[
                    self.channel_switches], self.spectrum()[
                    self.channel_switches], sx=None, sy=(
                    1 / weights if weights is not None else None))
            myodr = odr.ODR(mydata, modelo, beta0=self.p0[:])
            myoutput = myodr.run()
            result = myoutput.beta
            self.p_std = myoutput.sd_beta
            self.p0 = result
            self.fit_output = myoutput

        elif fitter == 'mpfit':
            autoderivative = 1
            if grad is True:
                autoderivative = 0
            if bounded is True:
                self.set_mpfit_parameters_info()
            elif bounded is False:
                self.mpfit_parinfo = None
            m = mpfit(self._errfunc4mpfit, self.p0[:],
                      parinfo=self.mpfit_parinfo, functkw={
                          'y': self.spectrum()[self.channel_switches],
                          'weights': weights}, autoderivative=autoderivative,
                      quiet=1)
            self.p0 = m.params
            if (self.axis.size > len(self.p0)) and m.perror is not None:
                self.p_std = m.perror * np.sqrt(
                    (self._errfunc(self.p0, *args) ** 2).sum() /
                    (len(args[0]) - len(self.p0)))
            self.fit_output = m
        else:
            # General optimizers (incluiding constrained ones(tnc,l_bfgs_b)
            # Least squares or maximum likelihood
            if method == 'ml':
                tominimize = self._poisson_likelihood_function
                fprime = grad_ml
            elif method in ['ls', "wls"]:
                tominimize = self._errfunc2
                fprime = grad_ls

            # OPTIMIZERS

            # Simple (don't use gradient)
            if fitter == "fmin":
                self.p0 = fmin(
                    tominimize, self.p0, args=args, **kwargs)
            elif fitter == "powell":
                self.p0 = fmin_powell(tominimize, self.p0, args=args,
                                      **kwargs)

            # Make use of the gradient
            elif fitter == "cg":
                self.p0 = fmin_cg(tominimize, self.p0, fprime=fprime,
                                  args=args, **kwargs)
            elif fitter == "ncg":
                self.p0 = fmin_ncg(tominimize, self.p0, fprime=fprime,
                                   args=args, **kwargs)
            elif fitter == "bfgs":
                self.p0 = fmin_bfgs(
                    tominimize, self.p0, fprime=fprime,
                    args=args, **kwargs)

            # Constrainded optimizers

            # Use gradient
            elif fitter == "tnc":
                if bounded is True:
                    self.set_boundaries()
                elif bounded is False:
                    self.self.free_parameters_boundaries = None
                self.p0 = fmin_tnc(
                    tominimize,
                    self.p0,
                    fprime=fprime,
                    args=args,
                    bounds=self.free_parameters_boundaries,
                    approx_grad=approx_grad,
                    **kwargs)[0]
            elif fitter == "l_bfgs_b":
                if bounded is True:
                    self.set_boundaries()
                elif bounded is False:
                    self.self.free_parameters_boundaries = None
                self.p0 = fmin_l_bfgs_b(tominimize, self.p0,
                                        fprime=fprime, args=args,
                                        bounds=self.free_parameters_boundaries,
                                        approx_grad=approx_grad, **kwargs)[0]
            else:
                print \
                    """
                The %s optimizer is not available.

                Available optimizers:
                Unconstrained:
                --------------
                Only least Squares: leastsq and odr
                General: fmin, powell, cg, ncg, bfgs

                Cosntrained:
                ------------
                tnc and l_bfgs_b
                """ % fitter
        if np.iterable(self.p0) == 0:
            self.p0 = (self.p0,)
        self._fetch_values_from_p0(p_std=self.p_std)
        self.store_current_values()
        self._calculate_chisq()
        self._set_current_degrees_of_freedom()
        if ext_bounding is True:
            self._disable_ext_bounding()
        if switch_aap is True and update_plot is False:
            self._connect_parameters2update_plot()
            self.update_plot()

    def multifit(self, mask=None, fetch_only_fixed=False,
                 autosave=False, autosave_every=10, show_progressbar=None,
                 **kwargs):
        """Fit the data to the model at all the positions of the
        navigation dimensions.

        Parameters
        ----------

        mask : {None, numpy.array}
            To mask (do not fit) at certain position pass a numpy.array
            of type bool where True indicates that the data will not be
            fitted at the given position.
        fetch_only_fixed : bool
            If True, only the fixed parameters values will be updated
            when changing the positon.
        autosave : bool
            If True, the result of the fit will be saved automatically
            with a frequency defined by autosave_every.
        autosave_every : int
            Save the result of fitting every given number of spectra.

        show_progressbar : None or bool
            If True, display a progress bar. If None the default is set in
            `preferences`.

        **kwargs : key word arguments
            Any extra key word argument will be passed to
            the fit method. See the fit method documentation for
            a list of valid arguments.

        See Also
        --------
        fit

        """
        if show_progressbar is None:
            show_progressbar = preferences.General.show_progressbar

        if autosave is not False:
            fd, autosave_fn = tempfile.mkstemp(
                prefix='hyperspy_autosave-',
                dir='.', suffix='.npz')
            os.close(fd)
            autosave_fn = autosave_fn[:-4]
            messages.information(
                "Autosaving each %s pixels to %s.npz" % (autosave_every,
                                                         autosave_fn))
            messages.information(
                "When multifit finishes its job the file will be deleted")
        if mask is not None and (
            mask.shape != tuple(
                self.axes_manager._navigation_shape_in_array)):
            messages.warning_exit(
                "The mask must be a numpy array of boolen type with "
                " shape: %s" +
                str(self.axes_manager._navigation_shape_in_array))
        masked_elements = 0 if mask is None else mask.sum()
        maxval = self.axes_manager.navigation_size - masked_elements
        if maxval > 0:
            pbar = progressbar.progressbar(maxval=maxval,
                                           disabled=not show_progressbar)
        if 'bounded' in kwargs and kwargs['bounded'] is True:
            if kwargs['fitter'] == 'mpfit':
                self.set_mpfit_parameters_info()
                kwargs['bounded'] = None
            elif kwargs['fitter'] in ("tnc", "l_bfgs_b"):
                self.set_boundaries()
                kwargs['bounded'] = None
            else:
                messages.information(
                    "The chosen fitter does not suppport bounding."
                    "If you require bounding please select one of the "
                    "following fitters instead: mpfit, tnc, l_bfgs_b")
                kwargs['bounded'] = False
        i = 0
        self.axes_manager.disconnect(self.fetch_stored_values)
        for index in self.axes_manager:
            if mask is None or not mask[index[::-1]]:
                self.fetch_stored_values(only_fixed=fetch_only_fixed)
                self.fit(**kwargs)
                i += 1
                if maxval > 0:
                    pbar.update(i)
            if autosave is True and i % autosave_every == 0:
                self.save_parameters2file(autosave_fn)
        if maxval > 0:
            pbar.finish()
        self.axes_manager.connect(self.fetch_stored_values)
        if autosave is True:
            messages.information(
                'Deleting the temporary file %s pixels' % (
                    autosave_fn + 'npz'))
            os.remove(autosave_fn + '.npz')

    def save_parameters2file(self, filename):
        """Save the parameters array in binary format.

        The data is saved to a single file in numpy's uncompressed ``.npz``
        format.

        Parameters
        ----------
        filename : str

        See Also
        --------
        load_parameters_from_file, export_results

        Notes
        -----
        This method can be used to save the current state of the model in a way
        that can be loaded back to recreate the it using `load_parameters_from
        file`. Actually, as of HyperSpy 0.8 this is the only way to do so.
        However, this is known to be brittle. For example see
        https://github.com/hyperspy/hyperspy/issues/341.

        """
        kwds = {}
        i = 0
        for component in self:
            cname = component.name.lower().replace(' ', '_')
            for param in component.parameters:
                pname = param.name.lower().replace(' ', '_')
                kwds['%s_%s.%s' % (i, cname, pname)] = param.map
            i += 1
        np.savez(filename, **kwds)

    def load_parameters_from_file(self, filename):
        """Loads the parameters array from  a binary file written with the
        'save_parameters2file' function.

        Parameters
        ---------
        filename : str

        See Also
        --------
        save_parameters2file, export_results

        Notes
        -----
        In combination with `save_parameters2file`, this method can be used to
        recreate a model stored in a file. Actually, before HyperSpy 0.8 this
        is the only way to do so.  However, this is known to be brittle. For
        example see https://github.com/hyperspy/hyperspy/issues/341.

        """
        f = np.load(filename)
        i = 0
        for component in self:  # Cut the parameters list
            cname = component.name.lower().replace(' ', '_')
            for param in component.parameters:
                pname = param.name.lower().replace(' ', '_')
                param.map = f['%s_%s.%s' % (i, cname, pname)]
            i += 1

        self.fetch_stored_values()

    def plot(self, plot_components=False):
        """Plots the current spectrum to the screen and a map with a
        cursor to explore the SI.

        Parameters
        ----------
        plot_components : bool
            If True, add a line per component to the signal figure.

        """

        # If new coordinates are assigned
        self.spectrum.plot()
        _plot = self.spectrum._plot
        l1 = _plot.signal_plot.ax_lines[0]
        color = l1.line.get_color()
        l1.set_line_properties(color=color, type='scatter')

        l2 = hyperspy.drawing.spectrum.SpectrumLine()
        l2.data_function = self._model2plot
        l2.set_line_properties(color='blue', type='line')
        # Add the line to the figure
        _plot.signal_plot.add_line(l2)
        l2.plot()
        on_figure_window_close(_plot.signal_plot.figure,
                               self._close_plot)

        self._model_line = l2
        self._plot = self.spectrum._plot
        self._connect_parameters2update_plot()
        if plot_components is True:
            self.enable_plot_components()

    @staticmethod
    def _connect_component_line(component):
        if hasattr(component, "_model_plot_line"):
            component.connect(component._model_plot_line.update)
            for parameter in component.parameters:
                parameter.connect(component._model_plot_line.update)

    @staticmethod
    def _disconnect_component_line(component):
        if hasattr(component, "_model_plot_line"):
            component.disconnect(component._model_plot_line.update)
            for parameter in component.parameters:
                parameter.disconnect(component._model_plot_line.update)

    def _connect_component_lines(self):
        for component in [component for component in self if
                          component.active]:
            self._connect_component_line(component)

    def _disconnect_component_lines(self):
        for component in [component for component in self if
                          component.active]:
            self._disconnect_component_line(component)

    def _plot_component(self, component):
        line = hyperspy.drawing.spectrum.SpectrumLine()
        line.data_function = component._component2plot
        # Add the line to the figure
        self._plot.signal_plot.add_line(line)
        line.plot()
        component._model_plot_line = line
        self._connect_component_line(component)

    @staticmethod
    def _update_component_line(component):
        if hasattr(component, "_model_plot_line"):
            component._model_plot_line.update()

    def _disable_plot_component(self, component):
        self._disconnect_component_line(component)
        if hasattr(component, "_model_plot_line"):
            component._model_plot_line.close()
            del component._model_plot_line
        self._plot_components = False

    def _close_plot(self):
        if self._plot_components is True:
            self.disable_plot_components()
        self._disconnect_parameters2update_plot()
        self._model_line = None

    def enable_plot_components(self):
        if self._plot is None or self._plot_components:
            return
        self._plot_components = True
        for component in [component for component in self if
                          component.active]:
            self._plot_component(component)

    def disable_plot_components(self):
        if self._plot is None:
            return
        for component in self:
            self._disable_plot_component(component)
        self._plot_components = False

    def assign_current_values_to_all(self, components_list=None, mask=None):
        """Set parameter values for all positions to the current ones.

        Parameters
        ----------
        component_list : list of components, optional
            If a list of components is given, the operation will be performed
            only in the value of the parameters of the given components.
            The components can be specified by name, index or themselves.
        mask : boolean numpy array or None, optional
            The operation won't be performed where mask is True.

        """
        if components_list is None:
            components_list = []
            for comp in self:
                if comp.active:
                    components_list.append(comp)
        else:
            components_list = [self._get_component(x) for x in components_list]

        for comp in components_list:
            for parameter in comp.parameters:
                parameter.assign_current_value_to_all(mask=mask)

    def _enable_ext_bounding(self, components=None):
        """
        """
        if components is None:
            components = self
        for component in components:
            for parameter in component.parameters:
                parameter.ext_bounded = True

    def _disable_ext_bounding(self, components=None):
        """
        """
        if components is None:
            components = self
        for component in components:
            for parameter in component.parameters:
                parameter.ext_bounded = False

    def export_results(self, folder=None, format=None, save_std=False,
                       only_free=True, only_active=True):
        """Export the results of the parameters of the model to the desired
        folder.

        Parameters
        ----------
        folder : str or None
            The path to the folder where the file will be saved. If `None` the
            current folder is used by default.
        format : str
            The format to which the data will be exported. It must be the
            extension of any format supported by HyperSpy. If None, the default
            format for exporting as defined in the `Preferences` will be used.
        save_std : bool
            If True, also the standard deviation will be saved.
        only_free : bool
            If True, only the value of the parameters that are free will be
            exported.
        only_active : bool
            If True, only the value of the active parameters will be exported.

        Notes
        -----
        The name of the files will be determined by each the Component and
        each Parameter name attributes. Therefore, it is possible to customise
        the file names modify the name attributes.

        """
        for component in self:
            if only_active is False or component.active:
                component.export(folder=folder, format=format,
                                 save_std=save_std, only_free=only_free)

    def plot_results(self, only_free=True, only_active=True):
        """Plot the value of the parameters of the model

        Parameters
        ----------

        only_free : bool
            If True, only the value of the parameters that are free will be
            plotted.
        only_active : bool
            If True, only the value of the active parameters will be plotted.

        Notes
        -----
        The name of the files will be determined by each the Component and
        each Parameter name attributes. Therefore, it is possible to customise
        the file names modify the name attributes.

        """
        for component in self:
            if only_active is False or component.active:
                component.plot(only_free=only_free)

    def print_current_values(self, only_free=True):
        """Print the value of each parameter of the model.

        Parameters
        ----------
        only_free : bool
            If True, only the value of the parameters that are free will
             be printed.

        """
        print "Components\tParameter\tValue"
        for component in self:
            if component.active:
                if component.name:
                    print(component.name)
                else:
                    print(component._id_name)
                parameters = component.free_parameters if only_free \
                    else component.parameters
                for parameter in parameters:
                    if not hasattr(parameter.value, '__iter__'):
                        print("\t\t%s\t%g" % (
                            parameter.name, parameter.value))

    def enable_adjust_position(
            self, components=None, fix_them=True, show_label=True):
        """Allow changing the *x* position of component by dragging
        a vertical line that is plotted in the signal model figure

        Parameters
        ----------
        components : {None, list of components}
            If None, the position of all the active components of the
            model that has a well defined *x* position with a value
            in the axis range will get a position adjustment line.
            Otherwise the feature is added only to the given components.
            The components can be specified by name, index or themselves.
        fix_them : bool
            If True the position parameter of the components will be
            temporarily fixed until adjust position is disable.
            This can
            be useful to iteratively adjust the component positions and
            fit the model.
        show_label : bool, optional
            If True, a label showing the component name is added to the
            plot next to the vertical line.

        See also
        --------
        disable_adjust_position

        """
        if (self._plot is None or
                self._plot.is_active() is False):
            self.plot()
        if self._position_widgets:
            self.disable_adjust_position()
        on_figure_window_close(self._plot.signal_plot.figure,
                               self.disable_adjust_position)
        if components:
            components = [self._get_component(x) for x in components]
        else:
            self._adjust_position_all = (fix_them, show_label)

        components = components if components else self
        if not components:
            # The model does not have components so we do nothing
            return
        components = [
            component for component in components if component.active]
        for component in components:
            self._make_position_adjuster(component, fix_them, show_label)

    def _make_position_adjuster(self, component, fix_it, show_label):
        if (component._position is not None and
                not component._position.twin):
            set_value = component._position._set_value
            get_value = component._position._get_value
        else:
            return
        # Create an AxesManager for the widget
        axis_dict = self.axes_manager.signal_axes[0].get_axis_dictionary()
        am = AxesManager([axis_dict, ])
        am._axes[0].navigate = True
        try:
            am._axes[0].value = get_value()
        except TraitError:
            # The value is outside of the axis range
            return
        # Create the vertical line and labels
        if show_label:
            self._position_widgets.extend((
                DraggableVerticalLine(am),
                DraggableLabel(am),))
            # Store the component for bookkeeping, and to reset
            # its twin when disabling adjust position
            self._position_widgets[-2].component = component
            self._position_widgets[-1].component = component
            w = self._position_widgets[-1]
            w.string = component._get_short_description().replace(
                ' component', '')
            w.set_mpl_ax(self._plot.signal_plot.ax)
            self._position_widgets[-2].set_mpl_ax(
                self._plot.signal_plot.ax)
        else:
            self._position_widgets.extend((
                DraggableVerticalLine(am),))
            # Store the component for bookkeeping, and to reset
            # its twin when disabling adjust position
            self._position_widgets[-1].component = component
            self._position_widgets[-1].set_mpl_ax(
                self._plot.signal_plot.ax)
        # Create widget -> parameter connection
        am._axes[0].continuous_value = True
        am._axes[0].on_trait_change(set_value, 'value')
        # Create parameter -> widget connection
        # This is done with a duck typing trick
        # We disguise the AxesManager axis of Parameter by adding
        # the _twin attribute
        am._axes[0]._twins = set()
        component._position.twin = am._axes[0]

    def disable_adjust_position(self):
        """Disables the interactive adjust position feature

        See also
        --------
        enable_adjust_position

        """
        self._adjust_position_all = False
        while self._position_widgets:
            pw = self._position_widgets.pop()
            if hasattr(pw, 'component'):
                pw.component._position.twin = None
                del pw.component
            pw.close()
            del pw

    def fit_component(
            self,
            component,
            signal_range="interactive",
            estimate_parameters=True,
            fit_independent=False,
            **kwargs):
        """Fit just the given component in the given signal range.

        This method is useful to obtain starting parameters for the
        components. Any keyword arguments are passed to the fit method.

        Parameters
        ----------
        component : component instance
            The component must be in the model, otherwise an exception
            is raised. The component can be specified by name, index or itself.
        signal_range : {'interactive', (left_value, right_value), None}
            If 'interactive' the signal range is selected using the span
             selector on the spectrum plot. The signal range can also
             be manually specified by passing a tuple of floats. If None
             the current signal range is used.
        estimate_parameters : bool, default True
            If True will check if the component has an
            estimate_parameters function, and use it to estimate the
            parameters in the component.
        fit_independent : bool, default False
            If True, all other components are disabled. If False, all other
            component paramemeters are fixed.

        Examples
        --------
        Signal range set interactivly

        >>> g1 = components.Gaussian()
        >>> m.append(g1)
        >>> m.fit_component(g1)

        Signal range set through direct input

        >>> m.fit_component(g1, signal_range=(50,100))
        """
        component = self._get_component(component)
        cf = ComponentFit(self, component, signal_range,
                          estimate_parameters, fit_independent, **kwargs)
        if signal_range == "interactive":
            cf.edit_traits()
        else:
            cf.apply()

    def set_parameters_not_free(self, component_list=None,
                                parameter_name_list=None):
        """
        Sets the parameters in a component in a model to not free.

        Parameters
        ----------
        component_list : None, or list of hyperspy components, optional
            If None, will apply the function to all components in the model.
            If list of components, will apply the functions to the components
            in the list.  The components can be specified by name, index or
            themselves.
        parameter_name_list : None or list of strings, optional
            If None, will set all the parameters to not free.
            If list of strings, will set all the parameters with the same name
            as the strings in parameter_name_list to not free.

        Examples
        --------
        >>> v1 = components.Voigt()
        >>> m.append(v1)
        >>> m.set_parameters_not_free()

        >>> m.set_parameters_not_free(component_list=[v1],
                                      parameter_name_list=['area','centre'])

        See also
        --------
        set_parameters_free
        hyperspy.component.Component.set_parameters_free
        hyperspy.component.Component.set_parameters_not_free
        """

        if not component_list:
            component_list = []
            for _component in self:
                component_list.append(_component)
        else:
            component_list = [self._get_component(x) for x in component_list]

        for _component in component_list:
            _component.set_parameters_not_free(parameter_name_list)

    def set_parameters_free(self, component_list=None,
                            parameter_name_list=None):
        """
        Sets the parameters in a component in a model to free.

        Parameters
        ----------
        component_list : None, or list of hyperspy components, optional
            If None, will apply the function to all components in the model.
            If list of components, will apply the functions to the components
            in the list. The components can be specified by name, index or
            themselves.

        parameter_name_list : None or list of strings, optional
            If None, will set all the parameters to not free.
            If list of strings, will set all the parameters with the same name
            as the strings in parameter_name_list to not free.

        Examples
        --------
        >>> v1 = components.Voigt()
        >>> m.append(v1)
        >>> m.set_parameters_free()
        >>> m.set_parameters_free(component_list=[v1],
                                  parameter_name_list=['area','centre'])

        See also
        --------
        set_parameters_not_free
        hyperspy.component.Component.set_parameters_free
        hyperspy.component.Component.set_parameters_not_free
        """

        if not component_list:
            component_list = []
            for _component in self:
                component_list.append(_component)
        else:
            component_list = [self._get_component(x) for x in component_list]

        for _component in component_list:
            _component.set_parameters_free(parameter_name_list)

    def set_parameters_value(
            self,
            parameter_name,
            value,
            component_list=None,
            only_current=False):
        """
        Sets the value of a parameter in components in a model to a specified
        value

        Parameters
        ----------
        parameter_name : string
            Name of the parameter whos value will be changed
        value : number
            The new value of the parameter
        component_list : list of hyperspy components, optional
            A list of components whos parameters will changed. The components
            can be specified by name, index or themselves.

        only_current : bool, default False
            If True, will only change the parameter value at the current
            position in the model.
            If False, will change the parameter value for all the positions.

        Examples
        --------
        >>> v1 = components.Voigt()
        >>> v2 = components.Voigt()
        >>> m.extend([v1,v2])
        >>> m.set_parameters_value('area', 5)
        >>> m.set_parameters_value('area', 5, component_list=[v1])
        >>> m.set_parameters_value('area', 5, component_list=[v1],
                                   only_current=True)

        """

        if not component_list:
            component_list = []
            for _component in self:
                component_list.append(_component)
        else:
            component_list = [self._get_component(x) for x in component_list]

        for _component in component_list:
            for _parameter in _component.parameters:
                if _parameter.name == parameter_name:
                    if only_current:
                        _parameter.value = value
                        _parameter.store_current_value_in_array()
                    else:
                        _parameter.value = value
                        _parameter.assign_current_value_to_all()

    def set_component_active_value(
            self, value, component_list=None, only_current=False):
        """
        Sets the component 'active' parameter to a specified value

        Parameters
        ----------
        value : bool
            The new value of the 'active' parameter
        component_list : list of hyperspy components, optional
            A list of components whos parameters will changed. The components
            can be specified by name, index or themselves.

        only_current : bool, default False
            If True, will only change the parameter value at the current
            position in the model.
            If False, will change the parameter value for all the positions.

        Examples
        --------
        >>> v1 = components.Voigt()
        >>> v2 = components.Voigt()
        >>> m.extend([v1,v2])
        >>> m.set_component_active_value(False)
        >>> m.set_component_active_value(True, component_list=[v1])
        >>> m.set_component_active_value(False, component_list=[v1],
                                         only_current=True)

        """

        if not component_list:
            component_list = []
            for _component in self:
                component_list.append(_component)
        else:
            component_list = [self._get_component(x) for x in component_list]

        for _component in component_list:
            _component.active = value
            if _component.active_is_multidimensional:
                if only_current:
                    _component._active_array[
                        self.axes_manager.indices[
                            ::-
                            1]] = value
                else:
                    _component._active_array.fill(value)

    def __getitem__(self, value):
        """x.__getitem__(y) <==> x[y]"""
        if isinstance(value, basestring):
            component_list = []
            for component in self:
                if component.name:
                    if component.name == value:
                        component_list.append(component)
                elif component._id_name == value:
                    component_list.append(component)
            if component_list:
                if len(component_list) == 1:
                    return component_list[0]
                else:
                    raise ValueError(
                        "There are several components with "
                        "the name \"" + str(value) + "\"")
            else:
                raise ValueError(
                    "Component name \"" + str(value) +
                    "\" not found in model")
        else:
            return list.__getitem__(self, value)<|MERGE_RESOLUTION|>--- conflicted
+++ resolved
@@ -293,14 +293,9 @@
             self.append(object)
 
     def __delitem__(self, thing):
-<<<<<<< HEAD
-        list.__delitem__(self, thing)
-        thing.model = None
-=======
         thing = self.__getitem__(thing)
         thing.model = None
         list.__delitem__(self, self.index(thing))
->>>>>>> 1ab97145
         self._touch()
 
     def remove(self, thing, touch=True):
