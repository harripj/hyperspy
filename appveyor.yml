
shallow_clone: true

environment:

  global:
    TEST_DEPS: "pytest pytest-cov wheel pip"
    NSIS_DIR: "%PROGRAMFILES(x86)%/NSIS"
    MPLBACKEND: "agg"


  matrix:

    # Pre-installed Python versions, which Appveyor may upgrade to
    # a later point release.
     - PYTHON: "C:\\Miniconda35"
       PYTHON_VERSION: "3.5.x"
       PYTHON_MAJOR: 3
       PYTHON_ARCH: "32"
       CONDA_PY: "35"
       CONDA_NPY: "19"
       WP_URL: 'https://github.com/winpython/winpython/releases/download/1.3.20160209/WinPython-32bit-3.5.1.2.exe'
       WP_CRC: '172d19a743ccfaf55af779d15f29f67fca83a46f08b0af855dfaf809b4184c0d'
       DEPS: "numpy scipy matplotlib>=2.0.2 ipython h5py sympy scikit-learn dill setuptools natsort scikit-image cython lxml ipyparallel dask=0.13"

     - PYTHON: "C:\\Miniconda35-x64"
       PYTHON_VERSION: "3.5.x"
       PYTHON_MAJOR: 3
       PYTHON_ARCH: "64"
       CONDA_PY: "35"
       CONDA_NPY: "19"
       WP_URL: 'https://github.com/winpython/winpython/releases/download/1.3.20160209/WinPython-64bit-3.5.1.2.exe'
       WP_CRC: '07e854b9aa7a31d8bbf7829d04a45b6d6266603690520e365199af2d98751ab1'
       DEPS: "numpy scipy matplotlib>=2.0.2 ipython h5py sympy scikit-learn dill setuptools natsort scikit-image cython lxml ipyparallel dask=0.13"

     - PYTHON: "C:\\Miniconda36"
       PYTHON_VERSION: "3.6.x"
       PYTHON_MAJOR: 3
       PYTHON_ARCH: "32"
       CONDA_PY: "36"
       DEPS: "numpy scipy matplotlib>=2.0.2 ipython h5py sympy scikit-learn dill setuptools natsort scikit-image cython lxml ipyparallel dask=0.13"

     - PYTHON: "C:\\Miniconda36-x64"
       PYTHON_VERSION: "3.6.x"
       PYTHON_MAJOR: 3
       PYTHON_ARCH: "64"
       CONDA_PY: "36"
       DEPS: "numpy scipy matplotlib>=2.0.2 ipython h5py sympy scikit-learn dill setuptools natsort scikit-image cython lxml ipyparallel dask=0.13"



init:
  - "ECHO %PYTHON% %PYTHON_VERSION% %PYTHON_ARCH%"
  - "ECHO %APPVEYOR_BUILD_FOLDER%"
  - "ECHO %CMD_IN_ENV%"

install:
  - ps: Add-AppveyorMessage "Starting install..."
  # Prepend Python to the PATH
  - "SET ORIGPATH=%PATH%"
  - "SET PATH=%PYTHON%;%PYTHON%\\Scripts;%PATH%"

  # Check that we have the expected version and architecture for Python
  - "python --version"
  - "python -c \"import sys; print(sys.version)\""  # this gives more info
  - "python -c \"import struct; print(struct.calcsize('P') * 8)\""

  # Install the dependencies of the project.
  - ps: Add-AppveyorMessage "Installing conda packages..."
  - "%CMD_IN_ENV% conda install -yq %TEST_DEPS%"
  - "%CMD_IN_ENV% conda install -yq %DEPS%"
    # Having 'sip' folder on path confuses import of `sip`.
  - "%CMD_IN_ENV% conda install pip"
  - "pip install pytest-mpl"
    # Force to have the freetype font in matplotlib from pip for plot testing
  - "pip uninstall -y matplotlib"
  - "pip install matplotlib"
  # TODO: Remove once anaconda taitsui package is at v5:
  - "IF \"%PYTHON_MAJOR%\" EQU \"3\" pip install --upgrade traitsui tqdm pint"
  - ps: Add-AppveyorMessage "Installing hyperspy..."
  - "python setup.py install"

build: false  # Not a C# project, build stuff at the test step instead.

test_script:
  # Run the project tests
  - ps: Add-AppveyorMessage "Running tests..."
  - "python setup.py build_ext --inplace"
  - "py.test --mpl"
  - "python setup.py clean"
  - ps: Add-AppveyorMessage "Testing completed."

after_test:
  - python setup.py bdist_wheel

artifacts:
  - path: dist\*.whl
    name: win_wheels

  #Auto-deployment of bundle installer for tags:
before_deploy:
  - ps: Add-AppveyorMessage "Running deployment step..."
  - "pip install winpython"
  - "pip install https://github.com/hyperspy/hyperspy-bundle/archive/master.zip"
  # Download WinPython installer if not cached
  - ps: Add-AppveyorMessage "Installing WinPython..."
  - "SET WP_INSTDIR=%APPDATA%\\wpdir\\WinPython-%PYTHON_ARCH%bit\\"
  - "SET WP_EXE=%APPDATA%/wpdir/WinPython%PYTHON_MAJOR%-%PYTHON_ARCH%bit.exe"
  - "mkdir %APPDATA%\\wpdir"
  - ps: appveyor DownloadFile $Env:WP_URL -FileName $Env:WP_EXE
  - ps: Write-Output (Get-FileHash $Env:WP_EXE)
  - ps: if ((Get-FileHash $Env:WP_EXE).Hash -ne $Env:WP_CRC) { exit(1) }
  - ps: (& $Env:WP_EXE /S /D=$Env:WP_INSTDIR | Out-Null )
  - "ls %APPDATA%/wpdir"
  - "ls %WP_INSTDIR%"
  - "ren %WP_INSTDIR%\\settings\\pydistutils.cfg pydistutils_bak.cfg"
  # we rename pydistutils temporaly to enable use of msvc

  # Patch NSIS to allow longer strings
  - ps: Add-AppveyorMessage "Setting up WinPython environment..."
  - ps: Start-FileDownload ('http://freefr.dl.sourceforge.net/project/nsis/NSIS%202/2.46/nsis-2.46-strlen_8192.zip') ../nsis_patch.zip
  - ps: if ((Get-FileHash '../nsis_patch.zip').Hash -ne '3BA22DDC0F14DBD75A9487EB6C9BD85F535E7038927D251103B97E0AAD94EEAD') { exit(1) }
  - "7z x ../nsis_patch.zip -o%NSIS_DIR% -aoa"
  - ps: Start-FileDownload ('http://nsis.sourceforge.net/mediawiki/images/e/eb/Textreplace.zip') ../Textreplace.zip
  - ps: if ((Get-FileHash '../Textreplace.zip').Hash -ne '6462C0C22E87E7C81DD9076D40ACC74C515243A56F10F4F8FE720F7099DB3BA2') { exit(1) }
  - "7z x ../Textreplace.zip -o%NSIS_DIR% -aoa"
  - ps: Start-FileDownload ('http://nsis.sourceforge.net/mediawiki/images/8/8f/UAC.zip') ../UAC.zip
  - ps: if ((Get-FileHash '../UAC.zip').Hash -ne '20E3192AF5598568887C16D88DE59A52C2CE4A26E42C5FB8BEE8105DCBBD1760') { exit(1) }
  - "7z x ../UAC.zip -o%NSIS_DIR% -aoa"
  # Install current hyperspy in WinPython
  - "SET PATH=%ORIGPATH%"
  - "%CMD_IN_ENV% %WP_INSTDIR%/scripts/env.bat"
<<<<<<< HEAD
  - "%CMD_IN_ENV% pip install --upgrade configobj traitsui natsort start_jupyter_cm tqdm cython pint setuptools"
=======
>>>>>>> 152fabe2
  # Give info about python vesion and compiler used to compile the python
  - "%CMD_IN_ENV% python.exe -c \"import sys; print(sys.version)\""
  # Install scikit-image from Christoph Gohlke binaries repository
  - cinst wget
  - ps: Add-AppveyorMessage "Downloading scikit-image..."
  - ps: if($Env:PYTHON_ARCH -eq "64") {$Env:SCIKIT_IMAGE="https://www.dropbox.com/s/1xn8mgudmtph19i/scikit_image-0.13.0-cp35-cp35m-win_amd64.whl?dl=1"} else {$Env:SCIKIT_IMAGE="https://www.dropbox.com/s/6hwotxy9hoalj25/scikit_image-0.13.0-cp35-cp35m-win32.whl?dl=1"}
  - "ECHO %SCIKIT_IMAGE%"
  # - "%CMD_IN_ENV% wget http://www.lfd.uci.edu/~gohlke/pythonlibs/tuoh5y4k/%SCIKIT_IMAGE% --header User-Agent:Chrome/23.0.1271.97"
  - "%CMD_IN_ENV% pip install %SCIKIT_IMAGE%"
  - "%CMD_IN_ENV% pip install --upgrade tqdm notebook cython ipython configobj start_jupyter_cm ipywidgets ipyparallel sympy pytest"
  # uninstall and reinstall matplotlib to get the 2.0 version without using --upgrade option (to avoid upgrading numpy and breaking scipy...)
  - "%CMD_IN_ENV% pip uninstall -y matplotlib"
  - "%CMD_IN_ENV% pip install matplotlib pytest-mpl"
  - "%CMD_IN_ENV% pip install dask==0.13"
  - "%CMD_IN_ENV% pip install .[all]"
  # Try to run twice as workaround for permission error
  - "%CMD_IN_ENV% pip install hyperspyui || pip install hyperspyui"
  # setting back the config:
  - "ren %WP_INSTDIR%\\settings\\pydistutils_bak.cfg pydistutils.cfg"
  # Custom installer step
  - ps: Add-AppveyorMessage "Creating installer..."
  - "%PYTHON%/python.exe -m hspy_bundle.configure_installer %APPDATA%/wpdir %PYTHON_ARCH% %APPVEYOR_REPO_TAG_NAME%"
  - "\"%NSIS_DIR%/makensis.exe\" /V3 NSIS_installer_script-%PYTHON_ARCH%bit.nsi"
  - ps: Add-AppveyorMessage "Installer created! Re-run tests in Winpython environment..."
  # Re-run tests in WinPython environment
  - ps: if($Env:PYTHON_ARCH -eq "64") {$Env:PYTHON_DIR_NAME="python-3.5.1.amd64"} else {$Env:PYTHON_DIR_NAME="python-3.5.1"}
  - "SET HYPERSPY_DIR=%WP_INSTDIR%\\%PYTHON_DIR_NAME%\\Lib\\site-packages\\hyperspy"
  - ps: py.test --mpl $Env:HYPERSPY_DIR
  - ps: Add-AppveyorMessage "Tests finished! Pushing to GitHub..."
  - "appveyor PushArtifact HyperSpy-%APPVEYOR_REPO_TAG_NAME%-Bundle-Windows-%PYTHON_ARCH%bit.exe"

deploy:
  provider: GitHub
  auth_token:
    #   to266:
    secure: ptV5Dkz3pSVdjD0qRDpxJgjVlddFtleZ+B+c2X1Fg67P8OX3bHWVktRmlj6hfLhM
    #   vidartf:
    #secure: KwAfARhGEqOnZHltPB6kKu8xmnoiGSk7NMYJBIEbWvFCuVnepoPV7ZcIjUN3pUpK
    #   sem-geologist:
    #secure: RRqUkx9H5VuFNITmm+YzgB0qnqgVGPH1yrPVxb4oCD+FAjcTch2WZAiPEKn4L6w6
    #   ericpre:
    #secure: ae8XsPI+vKJI9AWm0r9+ec71CIkXcnCHlNIQ57v+87hh5k1xuAAxIOi1CFKEmmZv
  artifact: /.*\.exe/, win_wheels  # upload all exe installers and wheels to release assets
  draft: false
  prerelease: false
  force_update: true
  on:
    appveyor_repo_tag: true        # deploy on tag push only<|MERGE_RESOLUTION|>--- conflicted
+++ resolved
@@ -76,7 +76,7 @@
   - "pip uninstall -y matplotlib"
   - "pip install matplotlib"
   # TODO: Remove once anaconda taitsui package is at v5:
-  - "IF \"%PYTHON_MAJOR%\" EQU \"3\" pip install --upgrade traitsui tqdm pint"
+  - "IF \"%PYTHON_MAJOR%\" EQU \"3\" pip install --upgrade traitsui tqdm"
   - ps: Add-AppveyorMessage "Installing hyperspy..."
   - "python setup.py install"
 
@@ -130,10 +130,6 @@
   # Install current hyperspy in WinPython
   - "SET PATH=%ORIGPATH%"
   - "%CMD_IN_ENV% %WP_INSTDIR%/scripts/env.bat"
-<<<<<<< HEAD
-  - "%CMD_IN_ENV% pip install --upgrade configobj traitsui natsort start_jupyter_cm tqdm cython pint setuptools"
-=======
->>>>>>> 152fabe2
   # Give info about python vesion and compiler used to compile the python
   - "%CMD_IN_ENV% python.exe -c \"import sys; print(sys.version)\""
   # Install scikit-image from Christoph Gohlke binaries repository
