Getting started
***************


.. _importing_hyperspy-label:

Starting HyperSpy
-----------------

HyperSpy is a `Python <http://python.org>`_ library for multi-dimensional data
analysis.  HyperSpy's API can be imported as any other Python library as
follows:

.. code-block:: python

   >>> import hyperspy.api as hs

The most common way of using HyperSpy is interactively using  interactive
computing package `IPython <http://ipython.org>`_. In all operating systems (OS)
you can start IPython by opening a system terminal and executing ``ipython``,
optionally followed by the frontend. In most cases, **the most agreeable way**
to work with HyperSpy interactively is using the `Jupyter Notebook
<http://jupyter.org>`_ (previously known as the IPython Notebook), which can be
started as follows:

.. code-block:: bash

    $ jupyter notebook

Some may find it more convenient to start Jupyter/IPython from the `file manager
context menu <https://github.com/hyperspy/start_jupyter_cm>`_ or by
`double-clicking a notebook file <https://github.com/takluyver/nbopen>`_.

Typically you will need to `set up IPython for interactive plotting with
matplotlib
<http://ipython.readthedocs.org/en/stable/interactive/plotting.html>`_ using the
``%matplotlib`` magic *before executing any plotting command*. So, typically,
after starting IPython, you can import
HyperSpy and set up interactive matplotlib plotting by executing the following
two lines in the IPython terminal:

.. code-block:: python

   In [1]: %matplotlib qt
   In [2]: import hyperspy.api as hs


We also fully support the wx backend. Other backends are supported for plotting
but some features such as navigation sliders may be missing.

.. warning::
        When using the qt4 backend in Python 2 the matplotlib magic must be
        executed after importing hyperspy and qt must be the default hyperspy
        backend.

.. NOTE::

    When running in a  headless system it is necessary to set the matplotlib
    backend appropiately to avoid a `cannot connect to X server` error, for
    example as follows:

    .. code-block:: python

       In [1]: import matplotlib
       In [2]: matplotlib.rcParams["backend"] = "Agg"
       In [3]: import hyperspy.api as hs


.. warning::
        When using the qt4 backend it is important to import hyperspy
        before executing the ``%matplotlib`` magic as above to ensure that
        matplotlib uses version 2 of the PyQt API. This is necessary to avoid
        conflicts with other libraries.


This documentation assumes that numpy and matplotlib are also imported as
follows:

   >>> import numpy as np
   >>> import matplotlib.pyplot as plt

<<<<<<< HEAD
=======
.. warning::
    Starting HyperSpy using the ``hyperspy`` starting script and the
    ``%hyperspy`` IPython magic is now deprecated and will be removed in
    Hyperspy 1.0. The IPython magic does not work with IPython 4 and
    above.
>>>>>>> 699fccf4


Getting help
------------

When using IPython, the documentation (docstring in Python jargon) can be accessed by adding a
question mark to the name of a function. e.g.:


.. code-block:: python

    >>> hs?
    >>> hs.load?
    >>> hs.signals?

This syntax is a shortcut to the standard way one of displaying the help
associated to a given functions (docstring in Python jargon) and it is one of
the many features of `IPython <http://ipython.scipy.org/moin/>`_, which is the
interactive python shell that HyperSpy uses under the hood.

Please note that the documentation of the code is a work in progress, so not
all the objects are documented yet.

Up-to-date documentation is always available in `the HyperSpy website.
<http://hyperspy.org/documentation.html>`_


Autocompletion
--------------

Another useful `IPython <http://ipython.scipy.org/moin/>`_ feature is the
autocompletion of commands and filenames using the tab and arrow keys. It is
highly recommended to read the `Ipython documentation
<http://ipython.scipy.org/moin/Documentation>`_ (specially their `Getting
started <http://ipython.org/ipython-doc/stable/interactive/tutorial.html>`_
section) for many more useful features that will boost your efficiency when
working with HyperSpy/Python interactively.


Loading data
------------

Once hyperspy is running, to load from a supported file format (see
:ref:`supported-formats`) simply type:

.. code-block:: python

    >>> s = hs.load("filename")

.. HINT::

   The load function returns an object that contains data read from the file.
   We assign this object to the variable ``s`` but you can choose any (valid)
   variable name you like. for the filename, don\'t forget to include the
   quotation marks and the file extension.

If no argument is passed to the load function, a window will be raised that
allows to select a single file through your OS file manager, e.g.:

.. code-block:: python

    >>> # This raises the load user interface
    >>> s = hs.load()

It is also possible to load multiple files at once or even stack multiple
files. For more details read :ref:`loading_files`

"Loading" data from a numpy array
---------------------------------

HyperSpy can operate on any numpy array by assigning it to a Signal class.
This is useful e.g. for loading data stored in a format that is not yet
supported by HyperSpy—supposing that they can be read with another Python
library—or to explore numpy arrays generated by other Python
libraries. Simply select the most appropiate signal from the
:py:mod:`~.signals` module and create a new instance by passing a numpy array
to the constructor e.g.

.. code-block:: python

    >>> my_np_array = np.random.random((10,20,100))
    >>> s = hs.signals.Spectrum(my_np_array)
    >>> s
    <Spectrum, title: , dimensions: (20, 10|100)>

The numpy array is stored in the :py:attr:`~.signal.Signal.data` attribute
of the signal class.

.. _example-data-label:

Loading example data and data from online databases
----------------------------------------------------

HyperSpy is distributed with some example data that can be found in
`hs.datasets.example_signals`. The following example plots one of the example
signals:

.. code-block:: python

    >>> hs.datasets.example_signals.EDS_TEM_Spectrum().plot()

.. versionadded:: 0.9
    :py:func:`~.misc.eels.eelsdb.eelsdb` function.


The :py:func:`~.misc.eels.eelsdb.eelsdb` function in `hs.datasets` can
directly load spectra from `The EELS Database <http://eelsdb.eu>`_. For
example, the following loads all the boron trioxide spectra currently
available in the database:

.. code-block:: python

    >>> hs.datasets.eelsdb(formula="B2O3")
    [<EELSSpectrum, title: Boron oxide, dimensions: (|520)>, <EELSSpectrum, title: Boron oxide, dimensions: (|520)>]


The navigation and signal dimensions
------------------------------------

In HyperSpy the data is interpreted as a signal array and, therefore, the data
axes are not equivalent. HyperSpy distiguises between *signal* and *navigation*
axes and most functions operate on the *signal* axes and iterate on the
*navigation* axes. For example, an EELS spectrum image (i.e. a 2D array of
spectra) has three dimensions X, Y and energy-loss. In HyperSpy, X and Y are
the *navigation* dimensions an the energy-loss is the *signal* dimension. To
make this distinction more explicit the representation of the object includes
a separator ``|`` between the navigaton and signal dimensions e.g.

In Hyperpsy a spectrum image has signal dimension 1 and navigation dimension 2.

.. code-block:: python

    >>> s = hs.signals.Spectrum(np.zeros((10, 20, 30)))
    >>> s
    <Spectrum, title: , dimensions: (20, 10|30)>


An image stack has signal dimension 2 and navigation dimension 1.

.. code-block:: python

    >>> im = hs.signals.Image(np.zeros((30, 10, 20)))
    >>> im
    <Image, title: , dimensions: (30|20, 10)>

Note the HyperSpy rearranges the axes position to match the following pattern:
(navigatons axis 0,..., navigation axis n|signal axis 0,..., signal axis n).
This is the order used for :ref:`indexing the Signal class <signal.indexing>`.

.. _Setting_axis_properties:

Setting axis properties
-----------------------

The axes are managed and stored by the :py:class:`~.axes.AxesManager` class
that is stored in the :py:attr:`~.signal.Signal.axes_manager` attribute of
the signal class. The indidual axes can be accessed by indexing the AxesManager
e.g.

.. code-block:: python

    >>> s = hs.signals.Spectrum(np.random.random((10, 20 , 100)))
    >>> s
    <Spectrum, title: , dimensions: (20, 10|100)>
    >>> s.axes_manager
    <Axes manager, axes: (<Unnamed 0th axis, size: 20, index: 0>, <Unnamed 1st
    axis, size: 10, index: 0>|<Unnamed 2nd axis, size: 100>)>
    >>> s.axes_manager[0]
    <Unnamed 0th axis, size: 20, index: 0>


The axis properties can be set by setting the :py:class:`~.axes.DataAxis`
attributes e.g.

.. code-block:: python

    >>> s.axes_manager[0].name = "X"
    >>> s.axes_manager[0]
    <X axis, size: 20, index: 0>


Once the name of an axis has been defined it is possible to request it by its
name e.g.:

.. code-block:: python

    >>> s.axes_manager["X"]
    <X axis, size: 20, index: 0>
    >>> s.axes_manager["X"].scale = 0.2
    >>> s.axes_manager["X"].units = nm
    >>> s.axes_manager["X"].offset = 100


It is also possible to set the axes properties using a GUI by calling the
:py:meth:`~.axes.AxesManager.gui` method of the :py:class:`~.axes.AxesManager`.

.. _saving:

Saving Files
------------

The data can be saved to several file formats.  The format is specified by
the extension of the filename.

.. code-block:: python

    >>> # load the data
    >>> d = hs.load("example.tif")
    >>> # save the data as a tiff
    >>> d.save("example_processed.tif")
    >>> # save the data as a png
    >>> d.save("example_processed.png")
    >>> # save the data as an hdf5 file
    >>> d.save("example_processed.hdf5")

Some file formats are much better at maintaining the information about
how you processed your data.  The preferred format in HyperSpy is hdf5,
the hierarchical data format.  This format keeps the most information
possible.

There are optional flags that may be passed to the save function. See
:ref:`saving_files` for more details.

Accessing and setting the metadata
----------------------------------

When loading a file HyperSpy stores all metadata in the Signal
:py:attr:`~.signal.Signal.original_metadata` attribute. In addition, some of
those metadata and any new metadata generated by HyperSpy are stored in
:py:attr:`~.signal.Signal.metadata` attribute.


.. code-block:: python

   >>> s = hs.load("NbO2_Nb_M_David_Bach,_Wilfried_Sigle_217.msa")
   >>> s.metadata
   ├── original_filename = NbO2_Nb_M_David_Bach,_Wilfried_Sigle_217.msa
   ├── record_by = spectrum
   ├── signal_origin =
   ├── signal_type = EELS
   └── title = NbO2_Nb_M_David_Bach,_Wilfried_Sigle_217

   >>> s.original_metadata
   ├── DATATYPE = XY
   ├── DATE =
   ├── FORMAT = EMSA/MAS Spectral Data File
   ├── NCOLUMNS = 1.0
   ├── NPOINTS = 1340.0
   ├── OFFSET = 120.0003
   ├── OWNER = eelsdatabase.net
   ├── SIGNALTYPE = ELS
   ├── TIME =
   ├── TITLE = NbO2_Nb_M_David_Bach,_Wilfried_Sigle_217
   ├── VERSION = 1.0
   ├── XPERCHAN = 0.5
   ├── XUNITS = eV
   └── YUNITS =

   >>> s.set_microscope_parameters(100, 10, 20)
   >>> s.metadata
   ├── TEM
   │   ├── EELS
   │   │   └── collection_angle = 20
   │   ├── beam_energy = 100
   │   └── convergence_angle = 10
   ├── original_filename = NbO2_Nb_M_David_Bach,_Wilfried_Sigle_217.msa
   ├── record_by = spectrum
   ├── signal_origin =
   ├── signal_type = EELS
   └── title = NbO2_Nb_M_David_Bach,_Wilfried_Sigle_217

   >>> s.metadata.TEM.microscope = "STEM VG"
   >>> s.metadata
   ├── TEM
   │   ├── EELS
   │   │   └── collection_angle = 20
   │   ├── beam_energy = 100
   │   ├── convergence_angle = 10
   │   └── microscope = STEM VG
   ├── original_filename = NbO2_Nb_M_David_Bach,_Wilfried_Sigle_217.msa
   ├── record_by = spectrum
   ├── signal_origin =
   ├── signal_type = EELS
   └── title = NbO2_Nb_M_David_Bach,_Wilfried_Sigle_217


.. _configuring-hyperspy-label:

Configuring HyperSpy
--------------------

The behaviour of HyperSpy can be customised using the
:py:class:`~.defaults_parser.Preferences` class. The easiest way to do it is by
calling the :meth:`gui` method:

.. code-block:: python

    >>> hs.preferences.gui()

This command should raise the Preferences user interface:

.. _preferences_image:

.. figure::  images/preferences.png
   :align:   center

   Preferences user interface.<|MERGE_RESOLUTION|>--- conflicted
+++ resolved
@@ -66,11 +66,6 @@
        In [3]: import hyperspy.api as hs
 
 
-.. warning::
-        When using the qt4 backend it is important to import hyperspy
-        before executing the ``%matplotlib`` magic as above to ensure that
-        matplotlib uses version 2 of the PyQt API. This is necessary to avoid
-        conflicts with other libraries.
 
 
 This documentation assumes that numpy and matplotlib are also imported as
@@ -78,15 +73,6 @@
 
    >>> import numpy as np
    >>> import matplotlib.pyplot as plt
-
-<<<<<<< HEAD
-=======
-.. warning::
-    Starting HyperSpy using the ``hyperspy`` starting script and the
-    ``%hyperspy`` IPython magic is now deprecated and will be removed in
-    Hyperspy 1.0. The IPython magic does not work with IPython 4 and
-    above.
->>>>>>> 699fccf4
 
 
 Getting help
