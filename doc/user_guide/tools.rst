--- conflicted
+++ resolved
@@ -698,57 +698,6 @@
 Estimate elastic scattering intensity
 ^^^^^^^^^^^^^^^^^^^^^^^^^^^^^^^^^^^^^
 
-<<<<<<< HEAD
-Use :py:meth:`estimate_elastic_scattering_intensity` to calculate the integral below the zero loss peak (elastic intensity) from EELS low-loss spectra containing the zero loss peak. This integral can use the threshold image calculated by the :py:meth:`~.signals.eels.EELSSpectrum.estimate_elastic_scattering_threshold` as end energy for the integration at each spectra or use the same energy value for all spectra. Also, if no threshold is specified, the routine will perform a rough estimation of the inflexion values at each spectrum.
-
-Splice zero loss peak
-^^^^^^^^^^^^^^^^^^^^^
-Once :py:meth:`~.signals.eels.EELSSpectrum.estimate_elastic_scattering_threshold` has determined the elastic scattering threshold value(s), this tool can be used to separate the zero loss peak from the eels spectra. Use :py:meth:`~.signals.eels.EELSSpectrum.splice_zero_loss_peak` in order to obtain a ZLP suitable for Fourier-Log deconvolution from your EELS low-loss spectra by setting the "smooth" option, that will apply the hanning window to the righ end of the data.
-
-EDS tools
-----------
-
-These methods are only available for the following signals:
-
-* :py:class:`~.signals.eds_tem.EDSTEMSpectrum`
-* :py:class:`~.signals.eds_sem.EDSSEMSpectrum`
-
-
-Set elements
-^^^^^^^^^^^^
-
-The :py:meth:`~.signals.eds.EDSSpectrum.set_elements` method is used 
-to define a set of elements and corresponding X-ray lines
-that will be used in other process (e.g. X-ray intensity mapping).
-The information is stored in the :py:attr:`~.signal.Signal.mapped_parameters` attribute (see :ref:`mapped_parameters_structure`)
-
-
-Add elements
-^^^^^^^^^^^^
-
-When the set_elements method erases all previously defined elements, 
-the :py:meth:`~.signals.eds.EDSSpectrum.add_elements` method adds a new
-set of elements to the previous set.
-
-
-Get intensity map
-^^^^^^^^^^^^^^^^^
-
-With the :py:meth:`~.signals.eds.EDSSpectrum.get_intensity_map`, the 
-intensity of X-ray lines is used to generate a map. The number of counts
-under the selected peaks is used.
-
-Set microscope parameters
-^^^^^^^^^^^^^^^^^^^^^^^^^
-
-The :py:meth:`~.signals.eds_tem.EDSTEMSpectrum.set_microscope_parameters` method provides an user 
-interface to calibrate the paramters if the microscope and the EDS detector.
-
-Get the calibration from another spectrum
-^^^^^^^^^^^^^^^^^^^^^^^^^^^^^^^^^^^^^^^^^^
-
-* :py:meth:`~.signals.eds_tem.EDSTEMSpectrum.get_calibration_from`
-=======
 Use :py:meth:`estimate_elastic_scattering_intensity` to calculate the integral
 below the zero loss peak (elastic intensity) from EELS low-loss spectra
 containing the zero loss peak. This integral can use the threshold image
@@ -757,4 +706,51 @@
 end energy for the integration at each spectra or use the same energy value for
 all spectra. Also, if no threshold is specified, the routine will perform a
 rough estimation of the inflexion values at each spectrum.
->>>>>>> 8a7ef8bc
+
+Splice zero loss peak
+^^^^^^^^^^^^^^^^^^^^^
+Once :py:meth:`~.signals.eels.EELSSpectrum.estimate_elastic_scattering_threshold` has determined the elastic scattering threshold value(s), this tool can be used to separate the zero loss peak from the eels spectra. Use :py:meth:`~.signals.eels.EELSSpectrum.splice_zero_loss_peak` in order to obtain a ZLP suitable for Fourier-Log deconvolution from your EELS low-loss spectra by setting the "smooth" option, that will apply the hanning window to the righ end of the data.
+
+EDS tools
+----------
+
+These methods are only available for the following signals:
+
+* :py:class:`~.signals.eds_tem.EDSTEMSpectrum`
+* :py:class:`~.signals.eds_sem.EDSSEMSpectrum`
+
+
+Set elements
+^^^^^^^^^^^^
+
+The :py:meth:`~.signals.eds.EDSSpectrum.set_elements` method is used 
+to define a set of elements and corresponding X-ray lines
+that will be used in other process (e.g. X-ray intensity mapping).
+The information is stored in the :py:attr:`~.signal.Signal.mapped_parameters` attribute (see :ref:`mapped_parameters_structure`)
+
+
+Add elements
+^^^^^^^^^^^^
+
+When the set_elements method erases all previously defined elements, 
+the :py:meth:`~.signals.eds.EDSSpectrum.add_elements` method adds a new
+set of elements to the previous set.
+
+
+Get intensity map
+^^^^^^^^^^^^^^^^^
+
+With the :py:meth:`~.signals.eds.EDSSpectrum.get_intensity_map`, the 
+intensity of X-ray lines is used to generate a map. The number of counts
+under the selected peaks is used.
+
+Set microscope parameters
+^^^^^^^^^^^^^^^^^^^^^^^^^
+
+The :py:meth:`~.signals.eds_tem.EDSTEMSpectrum.set_microscope_parameters` method provides an user 
+interface to calibrate the paramters if the microscope and the EDS detector.
+
+Get the calibration from another spectrum
+^^^^^^^^^^^^^^^^^^^^^^^^^^^^^^^^^^^^^^^^^^
+
+* :py:meth:`~.signals.eds_tem.EDSTEMSpectrum.get_calibration_from`