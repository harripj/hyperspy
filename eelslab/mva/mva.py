--- conflicted
+++ resolved
@@ -429,20 +429,12 @@
             factors = self.ic
             scores = self._get_ica_scores()
         if components is None:
-<<<<<<< HEAD
-            a=np.atleast_3d(np.dot(factors,scores))
-            signal_name='rebuilt from %s with %i components'%(mva_type,factors.shape[1])
-        elif type(components).__name__ == 'list':
-            tfactors=np.zeros((factors.shape[0],len(components)))
-            tscores=np.zeros((len(components),scores.shape[1]))
-=======
             a = np.atleast_3d(np.dot(factors,scores))
             signal_name = 'rebuilt from %s with %i components' % (
             mva_type,factors.shape[1])
         elif hasattr(components, '__iter__'):
             tfactors = np.zeros((factors.shape[0],len(components)))
             tscores = np.zeros((len(components),scores.shape[1]))
->>>>>>> 5cff8476
             for i in xrange(len(components)):
                 tfactors[:,i] = factors[:,components[i]]
                 tscores[i,:] = scores[components[i],:]
